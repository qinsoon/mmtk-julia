#include "mmtk_julia.h"
#include "mmtk.h"
#include "mmtkMutator.h"
#include <stdbool.h>
#include <stddef.h>
#include "gc.h"

extern int64_t perm_scanned_bytes;
extern void run_finalizer(jl_task_t *ct, void *o, void *ff);
extern int gc_n_threads;
extern jl_ptls_t* gc_all_tls_states;
extern jl_value_t *cmpswap_names JL_GLOBALLY_ROOTED;
extern jl_array_t *jl_global_roots_table JL_GLOBALLY_ROOTED;
extern jl_typename_t *jl_array_typename JL_GLOBALLY_ROOTED;
extern long BI_METADATA_START_ALIGNED_DOWN;
extern long BI_METADATA_END_ALIGNED_UP;
extern void gc_premark(jl_ptls_t ptls2);
extern uint64_t finalizer_rngState[JL_RNG_SIZE];
extern const unsigned pool_sizes[];
extern void mmtk_store_obj_size_c(void* obj, size_t size);
extern void jl_gc_free_array(jl_array_t *a);
extern size_t mmtk_get_obj_size(void* obj);
extern void jl_rng_split(uint64_t to[JL_RNG_SIZE], uint64_t from[JL_RNG_SIZE]);

extern void* new_mutator_iterator(void);
extern jl_ptls_t get_next_mutator_tls(void*);
extern void* close_mutator_iterator(void*);

JL_DLLEXPORT void (jl_mmtk_harness_begin)(void)
{
    jl_ptls_t ptls = jl_current_task->ptls;
    mmtk_harness_begin(ptls);
}

JL_DLLEXPORT void (jl_mmtk_harness_end)(void)
{
    mmtk_harness_end();
}

<<<<<<< HEAD
JL_DLLEXPORT jl_value_t *jl_mmtk_gc_alloc_default_llvm(int pool_offset, size_t osize)
{
    // jl_ptls_t ptls = (jl_ptls_t)jl_get_ptls_states();

    // // safepoint
    // jl_gc_safepoint_(ptls);

    // jl_value_t *v;
    // jl_taggedvalue_t *v_tagged;

    // // v needs to be 16 byte aligned, therefore v_tagged needs to be offset accordingly to consider the size of header
    // ptls->mmtk_mutator_ptr->allocators.immix[0].cursor = ptls->cursor;

    // v_tagged = (jl_taggedvalue_t *) alloc(ptls->mmtk_mutator_ptr, osize, 16, 8, 0);

    // ptls->cursor = ptls->mmtk_mutator_ptr->allocators.immix[0].cursor;
    // ptls->limit = ptls->mmtk_mutator_ptr->allocators.immix[0].limit;

    // v = jl_valueof(v_tagged);

    // post_alloc(ptls->mmtk_mutator_ptr, v, osize, 0);
    // ptls->gc_num.allocd += osize;
    // ptls->gc_num.poolalloc++;

    // return v;

    // Is this used?
    mmtk_unreachable();
    return (jl_value_t*) 0;
}

STATIC_INLINE void* alloc_default_object(jl_ptls_t ptls, size_t size, int offset) {
    // int64_t delta = (-offset -(int64_t)(ptls->cursor)) & 15; // aligned to 16
    // uint64_t aligned_addr = (uint64_t)ptls->cursor + delta;

    // if(__unlikely(aligned_addr+size > (uint64_t)ptls->limit)) {
    //     jl_ptls_t ptls2 = (jl_ptls_t)jl_get_ptls_states();
    //     ptls2->mmtk_mutator_ptr->allocators.immix[0].cursor = ptls2->cursor;
    //     void* res = alloc(ptls2->mmtk_mutator_ptr, size, 16, offset, 0);
    //     ptls2->cursor = ptls2->mmtk_mutator_ptr->allocators.immix[0].cursor;
    //     ptls2->limit = ptls2->mmtk_mutator_ptr->allocators.immix[0].limit;
    //     return res;
    // } else {
    //     ptls->cursor = (void*) (aligned_addr+size);
    //     return (void*) aligned_addr;
    // }

    // Is this used?
    mmtk_unreachable();
    return (void*) 0;
}

JL_DLLEXPORT jl_value_t *jl_mmtk_gc_alloc_default(jl_ptls_t ptls, size_t osize, void *ty)
=======
JL_DLLEXPORT jl_value_t *jl_mmtk_gc_alloc_default(jl_ptls_t ptls, int pool_offset,
                                                    int osize, void *ty)
>>>>>>> 56915e9f
{
    // safepoint
    jl_gc_safepoint();

    jl_value_t *v;
    if ((uintptr_t)ty != jl_buff_tag) {
        // v needs to be 16 byte aligned, therefore v_tagged needs to be offset accordingly to consider the size of header
        jl_taggedvalue_t *v_tagged = (jl_taggedvalue_t *)mmtk_alloc(&ptls->mmtk_mutator, osize, 16, sizeof(jl_taggedvalue_t), 0);
        v = jl_valueof(v_tagged);
        mmtk_post_alloc(&ptls->mmtk_mutator, v, osize, 0);
    } else {
        // allocating an extra word to store the size of buffer objects
        jl_taggedvalue_t *v_tagged = (jl_taggedvalue_t *)mmtk_alloc(&ptls->mmtk_mutator, osize + sizeof(jl_taggedvalue_t), 16, 0, 0);
        jl_value_t* v_tagged_aligned = ((jl_value_t*)((char*)(v_tagged) + sizeof(jl_taggedvalue_t)));
        v = jl_valueof(v_tagged_aligned);
        mmtk_store_obj_size_c(v, osize + sizeof(jl_taggedvalue_t));
        mmtk_post_alloc(&ptls->mmtk_mutator, v, osize + sizeof(jl_taggedvalue_t), 0);
    }
    
    ptls->gc_num.allocd += osize;
    ptls->gc_num.poolalloc++;

    return v;
}

JL_DLLEXPORT jl_value_t *jl_mmtk_gc_alloc_big(jl_ptls_t ptls, size_t sz)
{
    // safepoint
    jl_gc_safepoint();

    size_t offs = offsetof(bigval_t, header);
    assert(sz >= sizeof(jl_taggedvalue_t) && "sz must include tag");
    static_assert(offsetof(bigval_t, header) >= sizeof(void*), "Empty bigval header?");
    static_assert(sizeof(bigval_t) % JL_HEAP_ALIGNMENT == 0, "");
    size_t allocsz = LLT_ALIGN(sz + offs, JL_CACHE_BYTE_ALIGNMENT);
    if (allocsz < sz) { // overflow in adding offs, size was "negative"
        assert(0 && "Error when allocating big object");
        jl_throw(jl_memory_exception);
    }

    bigval_t *v = (bigval_t*)mmtk_alloc_large(&ptls->mmtk_mutator, allocsz, JL_CACHE_BYTE_ALIGNMENT, 0, 2);

    if (v == NULL) {
        assert(0 && "Allocation failed");
        jl_throw(jl_memory_exception);
    }
    v->sz = allocsz;

    ptls->gc_num.allocd += allocsz;
    ptls->gc_num.bigalloc++;

    jl_value_t *result = jl_valueof(&v->header);
    mmtk_post_alloc(&ptls->mmtk_mutator, result, allocsz, 2);

    return result;
}

static void mmtk_sweep_malloced_arrays(void) JL_NOTSAFEPOINT
{
    void* iter = new_mutator_iterator();
    jl_ptls_t ptls2 = get_next_mutator_tls(iter);
    while(ptls2 != NULL) {
        mallocarray_t *ma = ptls2->heap.mallocarrays;
        mallocarray_t **pma = &ptls2->heap.mallocarrays;
        while (ma != NULL) {
            mallocarray_t *nxt = ma->next;
            if (!mmtk_object_is_managed_by_mmtk(ma->a)) {
                pma = &ma->next;
                ma = nxt;
                continue;
            }
            if (mmtk_is_live_object(ma->a)) {
                pma = &ma->next;
            }
            else {
                *pma = nxt;
                assert(ma->a->flags.how == 2);
                jl_gc_free_array(ma->a);
                ma->next = ptls2->heap.mafreelist;
                ptls2->heap.mafreelist = ma;
            }
            ma = nxt;
        }
        ptls2 = get_next_mutator_tls(iter);
    }
    gc_sweep_sysimg();
    close_mutator_iterator(iter);
}

extern void mark_metadata_scanned(jl_value_t* obj);
extern int8_t check_metadata_scanned(jl_value_t* obj);

int8_t object_has_been_scanned(void* obj)
{
    uintptr_t tag = (uintptr_t)jl_typeof(obj);
    jl_datatype_t *vt = (jl_datatype_t*)tag;

    if (jl_object_in_image((jl_value_t *)obj)) {
        jl_taggedvalue_t *o = jl_astaggedvalue(obj);
        return o->bits.gc == GC_MARKED;
    }

    if (vt == jl_symbol_type) {
        return 1;
    };

    return 0;
}

void mark_object_as_scanned(void* obj) {
    if (jl_object_in_image((jl_value_t *)obj)) {
        jl_taggedvalue_t *o = jl_astaggedvalue(obj);
        o->bits.gc = GC_MARKED;
    }
}

void mmtk_wait_in_a_safepoint(void) {
    jl_ptls_t ptls = jl_current_task->ptls;
    jl_gc_safepoint_(ptls);
}

void mmtk_exit_from_safepoint(int8_t old_state) {
    jl_ptls_t ptls = jl_current_task->ptls;
    jl_gc_state_set(ptls, old_state, JL_GC_STATE_WAITING);
}

// all threads pass here and if there is another thread doing GC,
// it will block until GC is done
// that thread simply exits from block_for_gc without executing finalizers
// when executing finalizers do not let another thread do GC (set a variable such that while that variable is true, no GC can be done)
int8_t set_gc_initial_state(void* ptls_raw) 
{
    jl_ptls_t ptls = (jl_ptls_t) ptls_raw;
    int8_t old_state = jl_atomic_load_relaxed(&((jl_ptls_t)ptls)->gc_state);
    jl_atomic_store_release(&((jl_ptls_t)ptls)->gc_state, JL_GC_STATE_WAITING);
    if (!jl_safepoint_start_gc()) {
        jl_gc_state_set((jl_ptls_t)ptls, old_state, JL_GC_STATE_WAITING);
        return -1;
    }
    return old_state;
}

void set_gc_final_state(int8_t old_state) 
{
    jl_ptls_t ptls = jl_current_task->ptls;
    jl_safepoint_end_gc();
    jl_gc_state_set(ptls, old_state, JL_GC_STATE_WAITING);
}

void set_gc_old_state(int8_t old_state) 
{
    jl_ptls_t ptls = jl_current_task->ptls;
    jl_atomic_store_release(&ptls->gc_state, old_state);
}

void wait_for_the_world(void)
{
    gc_n_threads = jl_atomic_load_acquire(&jl_n_threads);
    gc_all_tls_states = jl_atomic_load_relaxed(&jl_all_tls_states);
    assert(gc_n_threads);
    if (gc_n_threads > 1)
        jl_wake_libuv();
    for (int i = 0; i < gc_n_threads; i++) {
        jl_ptls_t ptls2 = gc_all_tls_states[i];
        if (ptls2 == NULL)
            continue;
        // This acquire load pairs with the release stores
        // in the signal handler of safepoint so we are sure that
        // all the stores on those threads are visible.
        // We're currently also using atomic store release in mutator threads
        // (in jl_gc_state_set), but we may want to use signals to flush the
        // memory operations on those threads lazily instead.
        while (!jl_atomic_load_relaxed(&ptls2->gc_state) || !jl_atomic_load_acquire(&ptls2->gc_state))
            jl_cpu_pause(); // yield?
    }
}

size_t get_lo_size(void* obj_raw) 
{
    jl_value_t* obj = (jl_value_t*) obj_raw;
    jl_taggedvalue_t *v = jl_astaggedvalue(obj);
    // bigval_header: but we cannot access the function here. So use container_of instead.
    bigval_t* hdr = container_of(v, bigval_t, header);
    return hdr->sz;
}

void set_jl_last_err(int e) 
{
    errno = e;
}

int get_jl_last_err(void) 
{
    return errno;
}

void* get_obj_start_ref(void* obj_raw) 
{
    jl_value_t* obj = (jl_value_t*) obj_raw;
    uintptr_t tag = (uintptr_t)jl_typeof(obj);
    jl_datatype_t *vt = (jl_datatype_t*)tag;
    void* obj_start_ref; 

    if ((uintptr_t)vt == jl_buff_tag) {
        obj_start_ref = (void*)((size_t)obj - 2*sizeof(jl_taggedvalue_t));
    } else {
        obj_start_ref = (void*)((size_t)obj - sizeof(jl_taggedvalue_t));
    }

    return obj_start_ref;
}

size_t get_so_size(void* obj_raw) 
{
    jl_value_t* obj = (jl_value_t*) obj_raw;
    uintptr_t tag = (uintptr_t)jl_typeof(obj);
    jl_datatype_t *vt = (jl_datatype_t*)tag;

    if ((uintptr_t)vt == jl_buff_tag) {
        return mmtk_get_obj_size(obj);
    } else if (vt->name == jl_array_typename) {
        jl_array_t* a = (jl_array_t*) obj;
        if (a->flags.how == 0) {
            int ndimwords = jl_array_ndimwords(jl_array_ndims(a));
            size_t tsz = sizeof(jl_array_t) + ndimwords*sizeof(size_t);
            if (mmtk_object_is_managed_by_mmtk(a->data)) {
                size_t pre_data_bytes = ((size_t)a->data - a->offset*a->elsize) - (size_t)a;
                if (pre_data_bytes > 0) { // a->data is allocated after a
                    tsz = ((size_t)a->data - a->offset*a->elsize) - (size_t)a;
                    tsz += jl_array_nbytes(a);
                }
            }
            if (a->flags.pooled && tsz > 2032) { // a->data is actually a separate object and not inlined
                tsz = sizeof(jl_array_t) + ndimwords*sizeof(size_t);

                return tsz + sizeof(jl_taggedvalue_t);
            } else if (a->flags.how == 1) {
                int ndimwords = jl_array_ndimwords(jl_array_ndims(a));
                size_t tsz = sizeof(jl_array_t) + ndimwords*sizeof(size_t);
                return tsz + sizeof(jl_taggedvalue_t);
            } else if (a->flags.how == 2) {
                int ndimwords = jl_array_ndimwords(jl_array_ndims(a));
                size_t tsz = sizeof(jl_array_t) + ndimwords*sizeof(size_t);
                return tsz + sizeof(jl_taggedvalue_t);
            } else if (a->flags.how == 3) {
                int ndimwords = jl_array_ndimwords(jl_array_ndims(a));
                size_t tsz = sizeof(jl_array_t) + ndimwords * sizeof(size_t) + sizeof(void*);
                return tsz + sizeof(jl_taggedvalue_t);
            }
        }
    } else if (vt == jl_simplevector_type) {
        size_t l = jl_svec_len(obj);
        return l * sizeof(void*) + sizeof(jl_svec_t) + sizeof(jl_taggedvalue_t);
    } else if (vt == jl_module_type) {
        size_t dtsz = sizeof(jl_module_t);
        return dtsz + sizeof(jl_taggedvalue_t);
    } else if (vt == jl_task_type) {
        size_t dtsz = sizeof(jl_task_t);
        return dtsz + sizeof(jl_taggedvalue_t);
    } else if (vt == jl_string_type) {
        size_t dtsz = jl_string_len(obj) + sizeof(size_t) + 1;
        return dtsz + sizeof(jl_taggedvalue_t);
    } else if (vt == jl_method_type) {
        size_t dtsz = sizeof(jl_method_t);
        return dtsz + sizeof(jl_taggedvalue_t);
    } else  {
        size_t dtsz = jl_datatype_size(vt);
        return dtsz + sizeof(jl_taggedvalue_t);
    }
    return 0;
}

void run_finalizer_function(void *o_raw, void *ff_raw, bool is_ptr)
{
    jl_value_t *o = (jl_value_t*) o_raw;
    jl_value_t *ff = (jl_value_t*) ff_raw;
    if (is_ptr) {
        run_finalizer(jl_current_task, (jl_value_t *)(((uintptr_t)o) | 1), (jl_value_t *)ff);
    } else {
        run_finalizer(jl_current_task, (jl_value_t *) o, (jl_value_t *)ff);
    }
}


static inline void mmtk_jl_run_finalizers_in_list(bool at_exit) {
    jl_task_t* ct = jl_current_task;
    uint8_t sticky = ct->sticky;
    mmtk_run_finalizers(at_exit);
     ct->sticky = sticky;
}

void mmtk_jl_run_pending_finalizers(void* ptls) {
    if (!((jl_ptls_t)ptls)->in_finalizer && !((jl_ptls_t)ptls)->finalizers_inhibited && ((jl_ptls_t)ptls)->locks.len == 0) {
        jl_task_t *ct = jl_current_task;
        ((jl_ptls_t)ptls)->in_finalizer = 1;
        uint64_t save_rngState[JL_RNG_SIZE];
        memcpy(&save_rngState[0], &ct->rngState[0], sizeof(save_rngState));
        jl_rng_split(ct->rngState, finalizer_rngState);
        jl_atomic_store_relaxed(&jl_gc_have_pending_finalizers, 0);
        mmtk_jl_run_finalizers_in_list(false);
        memcpy(&ct->rngState[0], &save_rngState[0], sizeof(save_rngState));
        ((jl_ptls_t)ptls)->in_finalizer = 0;
    }
}

void mmtk_jl_run_finalizers(void* ptls) {
    // Only disable finalizers on current thread
    // Doing this on all threads is racy (it's impossible to check
    // or wait for finalizers on other threads without dead lock).
    if (!((jl_ptls_t)ptls)->finalizers_inhibited && ((jl_ptls_t)ptls)->locks.len == 0) {
        jl_task_t *ct = jl_current_task;
        int8_t was_in_finalizer = ((jl_ptls_t)ptls)->in_finalizer;
        ((jl_ptls_t)ptls)->in_finalizer = 1;
        uint64_t save_rngState[JL_RNG_SIZE];
        memcpy(&save_rngState[0], &ct->rngState[0], sizeof(save_rngState));
        jl_rng_split(ct->rngState, finalizer_rngState);
        jl_atomic_store_relaxed(&jl_gc_have_pending_finalizers, 0);
        mmtk_jl_run_finalizers_in_list(false);
        memcpy(&ct->rngState[0], &save_rngState[0], sizeof(save_rngState));
        ((jl_ptls_t)ptls)->in_finalizer = was_in_finalizer;
    } else {
        jl_atomic_store_relaxed(&jl_gc_have_pending_finalizers, 1);
    }
}

void mmtk_jl_gc_run_all_finalizers(void) {
    mmtk_jl_run_finalizers_in_list(true);
}

// add the initial root set to mmtk roots
static void queue_roots(void)
{
    // modules
    mmtk_add_object_to_mmtk_roots(jl_main_module);

    // invisible builtin values
    if (jl_an_empty_vec_any != NULL)
        mmtk_add_object_to_mmtk_roots(jl_an_empty_vec_any);
    if (jl_module_init_order != NULL)
        mmtk_add_object_to_mmtk_roots(jl_module_init_order);
    for (size_t i = 0; i < jl_current_modules.size; i += 2) {
        if (jl_current_modules.table[i + 1] != HT_NOTFOUND) {
            mmtk_add_object_to_mmtk_roots(jl_current_modules.table[i]);
        }
    }
    mmtk_add_object_to_mmtk_roots(jl_anytuple_type_type);
    for (size_t i = 0; i < N_CALL_CACHE; i++) {
         jl_typemap_entry_t *v = jl_atomic_load_relaxed(&call_cache[i]);
         if (v != NULL)
             mmtk_add_object_to_mmtk_roots(v);
    }
    if (jl_all_methods != NULL)
        mmtk_add_object_to_mmtk_roots(jl_all_methods);

    if (_jl_debug_method_invalidation != NULL)
        mmtk_add_object_to_mmtk_roots(_jl_debug_method_invalidation);
    // if (jl_build_ids != NULL)
    //     add_object_to_mmtk_roots(jl_build_ids);

    // constants
    mmtk_add_object_to_mmtk_roots(jl_emptytuple_type);
    if (cmpswap_names != NULL)
        mmtk_add_object_to_mmtk_roots(cmpswap_names);
    mmtk_add_object_to_mmtk_roots(jl_global_roots_table);

}

// Handle the case where the stack is only partially copied.
static inline uintptr_t mmtk_gc_get_stack_addr(void *_addr, uintptr_t offset,
                                          uintptr_t lb, uintptr_t ub)
{
    uintptr_t addr = (uintptr_t)_addr;
    if (addr >= lb && addr < ub)
        return addr + offset;
    return addr;
}

static inline uintptr_t mmtk_gc_read_stack(void *_addr, uintptr_t offset,
                                      uintptr_t lb, uintptr_t ub)
{
    uintptr_t real_addr = mmtk_gc_get_stack_addr(_addr, offset, lb, ub);
    return *(uintptr_t*)real_addr;
}

void scan_gcstack(jl_task_t *ta, closure_pointer closure, ProcessEdgeFn process_edge)
{
    void *stkbuf = ta->stkbuf;
#ifdef COPY_STACKS
    if (stkbuf && ta->copy_stack && mmtk_object_is_managed_by_mmtk(ta->stkbuf)) {
        // printf("-copystack: %p\n", &ta->stkbuf);fflush(stdout);
        process_edge(closure, &ta->stkbuf);
    }
#endif
    jl_gcframe_t *s = ta->gcstack;
    size_t nroots;
    uintptr_t offset = 0;
    uintptr_t lb = 0;
    uintptr_t ub = (uintptr_t)-1;
#ifdef COPY_STACKS
    if (stkbuf && ta->copy_stack && ta->ptls == NULL) {
        assert(ta->tid >= 0);
        jl_ptls_t ptls2 = jl_all_tls_states[ta->tid];
        ub = (uintptr_t)ptls2->stackbase;
        lb = ub - ta->copy_stack;
        offset = (uintptr_t)stkbuf - lb;
    }
#endif
    if (s) { // gc_mark_stack()
        nroots = mmtk_gc_read_stack(&s->nroots, offset, lb, ub);
        assert(nroots <= UINT32_MAX);

        uint32_t nr = nroots >> 2;

        while (1) {
            jl_value_t ***rts = (jl_value_t***)(((void**)s) + 2);
            for (uint32_t i = 0; i < nr; i++) {
                if (nroots & 1) {
                    void **slot = (void**)mmtk_gc_read_stack(&rts[i], offset, lb, ub);
                    uintptr_t real_addr = mmtk_gc_get_stack_addr(slot, offset, lb, ub);
                    // printf("-nroots&1 i = %d/%d: %p\n", i, nr, real_addr);fflush(stdout);
                    process_edge(closure, (void*)real_addr);
                }
                else {
                    uintptr_t real_addr = mmtk_gc_get_stack_addr(&rts[i], offset, lb, ub);
                    // printf("-nroots i = %d/%d: %p\n", i, nr, real_addr);fflush(stdout);
                    process_edge(closure, (void*)real_addr);
                }
            }

            jl_gcframe_t *sprev = (jl_gcframe_t*)mmtk_gc_read_stack(&s->prev, offset, lb, ub);
            if (sprev == NULL)
                break;

            s = sprev;
            uintptr_t new_nroots = mmtk_gc_read_stack(&s->nroots, offset, lb, ub);
            assert(new_nroots <= UINT32_MAX);
            nroots = (uint32_t)new_nroots;
            nr = nroots >> 2;
            continue;
        }
    }
    if (ta->excstack) { // inlining label `excstack` from mark_loop
        // if it is not managed by MMTk, nothing needs to be done because the object does not need to be scanned
        if (mmtk_object_is_managed_by_mmtk(ta->excstack)) {
            // printf("-excstack: %p\n", &ta->excstack);fflush(stdout);
            process_edge(closure, &ta->excstack);
        }
        jl_excstack_t *excstack = ta->excstack;
        size_t itr = ta->excstack->top;
        size_t bt_index = 0;
        size_t jlval_index = 0;
        while (itr > 0) {
            size_t bt_size = jl_excstack_bt_size(excstack, itr);
            jl_bt_element_t *bt_data = jl_excstack_bt_data(excstack, itr);
            for (; bt_index < bt_size; bt_index += jl_bt_entry_size(bt_data + bt_index)) {
                jl_bt_element_t *bt_entry = bt_data + bt_index;
                if (jl_bt_is_native(bt_entry))
                    continue;
                // Found an extended backtrace entry: iterate over any
                // GC-managed values inside.
                size_t njlvals = jl_bt_num_jlvals(bt_entry);
                while (jlval_index < njlvals) {
                    jl_value_t** new_obj_edge = &bt_entry[2 + jlval_index].jlvalue;
                    jlval_index += 1;
                    process_edge(closure, new_obj_edge);
                }
                jlval_index = 0;
            }

            jl_bt_element_t *stack_raw = (jl_bt_element_t *)(excstack+1);
            jl_value_t** stack_obj_edge = &stack_raw[itr-1].jlvalue;

            itr = jl_excstack_next(excstack, itr);
            bt_index = 0;
            jlval_index = 0;
            process_edge(closure, stack_obj_edge);
        }
    }
}

void root_scan_task(jl_ptls_t ptls, jl_task_t* task)
{
    // This is never accessed so just leave it uninitialized.
    closure_pointer c;

    // Scan the stack
    scan_gcstack(task, c, mmtk_process_root_edges);
    // And add the task itself
    mmtk_add_object_to_mmtk_roots(task);
}

static void jl_gc_queue_bt_buf_mmtk(jl_ptls_t ptls2)
{
    jl_bt_element_t *bt_data = ptls2->bt_data;
    jl_value_t* bt_entry_value;
    size_t bt_size = ptls2->bt_size;
    for (size_t i = 0; i < bt_size; i += jl_bt_entry_size(bt_data + i)) {
        jl_bt_element_t *bt_entry = bt_data + i;
        if (jl_bt_is_native(bt_entry))
            continue;
        size_t njlvals = jl_bt_num_jlvals(bt_entry);
        for (size_t j = 0; j < njlvals; j++) {
            bt_entry_value = jl_bt_entry_jlvalue(bt_entry, j);
            mmtk_add_object_to_mmtk_roots(bt_entry_value);
        }
    }
}

static void jl_gc_queue_thread_local_mmtk(jl_ptls_t ptls2)
{
    jl_task_t * task;
    task = ptls2->root_task;
    if (task != NULL) {
        root_scan_task(ptls2, task);
    }

    task = jl_atomic_load_relaxed(&ptls2->current_task);
    if (task != NULL) {
        root_scan_task(ptls2, task);
    }

    task = ptls2->next_task;
    if (task != NULL) {
        root_scan_task(ptls2, task);
    }

    task = ptls2->previous_task;
    if (task != NULL) {
        root_scan_task(ptls2, task);
    }

    if (ptls2->previous_exception) {
        mmtk_add_object_to_mmtk_roots(ptls2->previous_exception);
    }
}

static void jl_gc_queue_remset_mmtk(jl_ptls_t ptls2)
{
    size_t len = ptls2->heap.last_remset->len;
    void **items = ptls2->heap.last_remset->items;
    for (size_t i = 0; i < len; i++) {
        mmtk_add_object_to_mmtk_roots(items[i]);
    }
}

void calculate_roots(void* ptls_raw)
{
    for (int t_i = 0; t_i < gc_n_threads; t_i++)
        gc_premark(gc_all_tls_states[t_i]);

    for (int t_i = 0; t_i < gc_n_threads; t_i++) {
        jl_ptls_t ptls2 = gc_all_tls_states[t_i];
        // 2.1. mark every thread local root
        jl_gc_queue_thread_local_mmtk(ptls2);
        // 2.2. mark any managed objects in the backtrace buffer
        jl_gc_queue_bt_buf_mmtk(ptls2);
        // 2.3. mark any managed objects in the backtrace buffer
        // TODO: treat these as roots for gc_heap_snapshot_record
        jl_gc_queue_remset_mmtk(ptls2);
    }

    queue_roots();
}

JL_DLLEXPORT void scan_julia_exc_obj(void* obj_raw, closure_pointer closure, ProcessEdgeFn process_edge) {
    jl_task_t *ta = (jl_task_t*)obj_raw;

    if (ta->excstack) { // inlining label `excstack` from mark_loop
        // if it is not managed by MMTk, nothing needs to be done because the object does not need to be scanned
        if (mmtk_object_is_managed_by_mmtk(ta->excstack)) {
            process_edge(closure, &ta->excstack);
        }
        jl_excstack_t *excstack = ta->excstack;
        size_t itr = ta->excstack->top;
        size_t bt_index = 0;
        size_t jlval_index = 0;
        while (itr > 0) {
            size_t bt_size = jl_excstack_bt_size(excstack, itr);
            jl_bt_element_t *bt_data = jl_excstack_bt_data(excstack, itr);
            for (; bt_index < bt_size; bt_index += jl_bt_entry_size(bt_data + bt_index)) {
                jl_bt_element_t *bt_entry = bt_data + bt_index;
                if (jl_bt_is_native(bt_entry))
                    continue;
                // Found an extended backtrace entry: iterate over any
                // GC-managed values inside.
                size_t njlvals = jl_bt_num_jlvals(bt_entry);
                while (jlval_index < njlvals) {
                    jl_value_t** new_obj_edge = &bt_entry[2 + jlval_index].jlvalue;
                    jlval_index += 1;
                    process_edge(closure, new_obj_edge);
                }
                jlval_index = 0;
            }

            jl_bt_element_t *stack_raw = (jl_bt_element_t *)(excstack+1);
            jl_value_t** stack_obj_edge = &stack_raw[itr-1].jlvalue;

            itr = jl_excstack_next(excstack, itr);
            bt_index = 0;
            jlval_index = 0;
            process_edge(closure, stack_obj_edge);
        }
    }
}

#define jl_array_data_owner_addr(a) (((jl_value_t**)((char*)a + jl_array_data_owner_offset(jl_array_ndims(a)))))

JL_DLLEXPORT void* get_stackbase(int16_t tid) {
    assert(tid >= 0);
    jl_ptls_t ptls2 = jl_all_tls_states[tid];
    return ptls2->stackbase;
}

const bool PRINT_OBJ_TYPE = false;

/** 
 * Corresponds to the function mark_loop in the original Julia GC. It
 * dispatches MMTk work for scanning internal pointers for the object obj.
 * This function follows the flow defined in the `mark` goto label in mark_loop.
 * based on the type of obj it computes the internal pointers which are passed back to mmtk in 2 different ways:
 * (1) By adding an edge to vec_internals in order to create work packets. Note that this is a Rust vector limited 
 * by a `capacity`, once the vector is full, the work is dispatched through the function dispatch_work.
 * (2) By creating the work directly through the functions `trace_slot_with_offset`, `trace_obj` and `scan_obj`. The functions 
 * respectively: trace a buffer that contains an offset which needs to be added to the object after it is loaded; trace an object 
 * directly (not an edge), specifying whether to scan the object or not; and only scan the object 
 * (necessary for boot image / non-MMTk objects)
**/
JL_DLLEXPORT void scan_julia_obj(void* obj_raw, closure_pointer closure, ProcessEdgeFn process_edge, ProcessOffsetEdgeFn process_offset_edge) 
{
    jl_value_t* obj = (jl_value_t*) obj_raw;
    uintptr_t tag = (uintptr_t)jl_typeof(obj);
    jl_datatype_t *vt = (jl_datatype_t*)tag; // type of obj

    // if it is a symbol type it does not contain internal pointers 
    // but we need to dispatch the work to appropriately drop the rust vector
    if (vt == jl_symbol_type || (uintptr_t)vt == jl_buff_tag) {
        return;
    };

    if (vt == jl_simplevector_type) { // scanning a jl_simplevector_type object (inlining label `objarray_loaded` from mark_loop)
        if (PRINT_OBJ_TYPE) { printf("scan_julia_obj %p: simple vector\n", obj); fflush(stdout); }
        size_t l = jl_svec_len(obj);
        jl_value_t **data = jl_svec_data(obj);
        jl_value_t **objary_begin = data;
        jl_value_t **objary_end = data + l;
        for (; objary_begin < objary_end; objary_begin += 1) {
            process_edge(closure, objary_begin);
        }
    } else if (vt->name == jl_array_typename) { // scanning a jl_array_typename object
        if (PRINT_OBJ_TYPE) { printf("scan_julia_obj %p: array\n", obj); fflush(stdout); }
        jl_array_t *a = (jl_array_t*)obj;
        jl_array_flags_t flags = a->flags;

        if (flags.how == 1) { // julia-allocated buffer that needs to be marked
            long offset = a->offset * a->elsize;
            process_offset_edge(closure, &a->data, offset);
        }
        if (flags.how == 2) { // malloc-allocated pointer this array object manages
            // should be processed below if it contains pointers
        } else if (flags.how == 3) { // has a pointer to the object that owns the data
            jl_value_t **owner_addr = jl_array_data_owner_addr(a);
            process_edge(closure, owner_addr);
            return;
        }
        if (a->data == NULL || jl_array_len(a) == 0) {
            return;
        }
        if (flags.ptrarray) { // inlining label `objarray_loaded` from mark_loop
            if ((jl_datatype_t*)jl_tparam0(vt) == jl_symbol_type) {
                return;
            }
            size_t l = jl_array_len(a);

            jl_value_t** objary_begin = (jl_value_t**)a->data;
            jl_value_t** objary_end = objary_begin + l;

            for (; objary_begin < objary_end; objary_begin++) {
                process_edge(closure, objary_begin);
            }
        } else if (flags.hasptr) { // inlining label `objarray_loaded` from mark_loop
            jl_datatype_t *et = (jl_datatype_t*)jl_tparam0(vt);
            const jl_datatype_layout_t *layout = et->layout;
            unsigned npointers = layout->npointers;
            unsigned elsize = a->elsize / sizeof(jl_value_t*);
            size_t l = jl_array_len(a);
            jl_value_t** objary_begin = (jl_value_t**)a->data;
            jl_value_t** objary_end = objary_begin + l * elsize;
            uint8_t *obj8_begin;
            uint8_t *obj8_end;

            if (npointers == 1) { // inlining label `objarray_loaded` from mark_loop
                objary_begin += layout->first_ptr;
                for (; objary_begin < objary_end; objary_begin+=elsize) {
                    process_edge(closure, objary_begin);
                }
            } else if (layout->fielddesc_type == 0) { // inlining label `array8_loaded` from mark_loop
                obj8_begin = (uint8_t*)jl_dt_layout_ptrs(layout);
                obj8_end = obj8_begin + npointers;
                size_t elsize = ((jl_array_t*)obj)->elsize / sizeof(jl_value_t*);
                jl_value_t **begin = objary_begin;
                jl_value_t **end = objary_end;
                uint8_t *elem_begin = obj8_begin;
                uint8_t *elem_end = obj8_end;

                for (; begin < end; begin += elsize) {
                    for (; elem_begin < elem_end; elem_begin++) {
                        jl_value_t **slot = &begin[*elem_begin];
                        process_edge(closure, slot);
                    }
                    elem_begin = obj8_begin;
                }
            } else if (layout->fielddesc_type == 1) {
                uint16_t *obj16_begin;
                uint16_t *obj16_end;
                size_t elsize = ((jl_array_t*)obj)->elsize / sizeof(jl_value_t*);
                jl_value_t **begin = objary_begin;
                jl_value_t **end = objary_end;
                obj16_begin = (uint16_t*)jl_dt_layout_ptrs(layout);
                obj16_end = obj16_begin + npointers;
                for (; begin < end; begin += elsize) {
                    for (; obj16_begin < obj16_end; obj16_begin++) {
                        jl_value_t **slot = &begin[*obj16_begin];
                        process_edge(closure, slot);
                    }
                    obj16_begin = (uint16_t*)jl_dt_layout_ptrs(layout);
                }
            } else {
                assert(0 && "unimplemented");
            }
        } else { 
            return;
        }
    } else if (vt == jl_module_type) { // inlining label `module_binding` from mark_loop
        if (PRINT_OBJ_TYPE) { printf("scan_julia_obj %p: module\n", obj); fflush(stdout); }
        jl_module_t *m = (jl_module_t*)obj;
        jl_svec_t *bindings = jl_atomic_load_relaxed(&m->bindings);
        jl_binding_t **table = (jl_binding_t**)jl_svec_data(bindings);
        size_t bsize = jl_svec_len(bindings);
        jl_binding_t **begin = table + 1;
        jl_binding_t **end =  table + bsize;
        for (; begin < end; begin++) {
            jl_binding_t *b = *begin;
            if (b == (jl_binding_t*)jl_nothing)
                continue;

            if (PRINT_OBJ_TYPE) { printf(" - scan table: %p\n", begin); fflush(stdout); }
            process_edge(closure, begin);
        }

        if (PRINT_OBJ_TYPE) { printf(" - scan parent: %p\n", &m->parent); fflush(stdout); }
        process_edge(closure, &m->parent);
        if (PRINT_OBJ_TYPE) { printf(" - scan bindingkeyset: %p\n", &m->bindingkeyset); fflush(stdout); }
        process_edge(closure, &m->bindingkeyset);
        if (PRINT_OBJ_TYPE) { printf(" - scan bindings: %p\n", &m->bindings); fflush(stdout); }
        process_edge(closure, &m->bindings);

        size_t nusings = m->usings.len;
        if (nusings) {
            jl_value_t **objary_begin = (jl_value_t**)m->usings.items;
            jl_value_t **objary_end = objary_begin + nusings;

            for (; objary_begin < objary_end; objary_begin += 1) {
                jl_value_t *pnew_obj = *objary_begin;
                if (PRINT_OBJ_TYPE) { printf(" - scan usings: %p\n", objary_begin); fflush(stdout); }
                process_edge(closure, pnew_obj);
            }
        }
    } else if (vt == jl_task_type) { // scanning a jl_task_type object
            jl_task_t *ta = (jl_task_t*)obj;

            // Scan gcstacks
            scan_gcstack(ta, closure, process_edge);

            const jl_datatype_layout_t *layout = jl_task_type->layout; // inlining label `obj8_loaded` from mark_loop 
            assert(layout->fielddesc_type == 0);
            assert(layout->nfields > 0);
            uint32_t npointers = layout->npointers;
            uint8_t *obj8_begin = (uint8_t*)jl_dt_layout_ptrs(layout);
            uint8_t *obj8_end = obj8_begin + npointers;
            (void)jl_assume(obj8_begin < obj8_end);
            for (; obj8_begin < obj8_end; obj8_begin++) {
                jl_value_t **slot = &((jl_value_t**)obj)[*obj8_begin];
                process_edge(closure, slot);
            }
    } else if (vt == jl_string_type) { // scanning a jl_string_type object
        if (PRINT_OBJ_TYPE) { printf("scan_julia_obj %p: string\n", obj); fflush(stdout); }
        return;
    } else {  // scanning a jl_datatype object
        if (PRINT_OBJ_TYPE) { printf("scan_julia_obj %p: datatype\n", obj); fflush(stdout); }
        if (vt == jl_weakref_type) {
            return;
        }
        const jl_datatype_layout_t *layout = vt->layout;
        uint32_t npointers = layout->npointers;
        if (npointers == 0) {
            return;
        } else {
            assert(layout->nfields > 0 && layout->fielddesc_type != 3 && "opaque types should have been handled specially");
            if (layout->fielddesc_type == 0) { // inlining label `obj8_loaded` from mark_loop 
                uint8_t *obj8_begin;
                uint8_t *obj8_end;

                obj8_begin = (uint8_t*)jl_dt_layout_ptrs(layout);
                obj8_end = obj8_begin + npointers;

                (void)jl_assume(obj8_begin < obj8_end);
                for (; obj8_begin < obj8_end; obj8_begin++) {
                    jl_value_t **slot = &((jl_value_t**)obj)[*obj8_begin];
                    process_edge(closure, slot);
                }
            }
            else if(layout->fielddesc_type == 1) { // inlining label `obj16_loaded` from mark_loop 
                // scan obj16
                uint16_t *obj16_begin;
                uint16_t *obj16_end;
                obj16_begin = (uint16_t*)jl_dt_layout_ptrs(layout);
                obj16_end = obj16_begin + npointers;
                for (; obj16_begin < obj16_end; obj16_begin++) {
                    jl_value_t **slot = &((jl_value_t**)obj)[*obj16_begin];
                    process_edge(closure, slot);
                }
            }
            else if (layout->fielddesc_type == 2) {
                uint32_t *obj32_begin = (uint32_t*)jl_dt_layout_ptrs(layout);
                uint32_t *obj32_end = obj32_begin + npointers;
                for (; obj32_begin < obj32_end; obj32_begin++) {
                    jl_value_t **slot = &((jl_value_t**)obj)[*obj32_begin];
                    process_edge(closure, slot);
                }
            }
            else {
                // simply dispatch the work at the end of the function
                assert(layout->fielddesc_type == 3);
                mmtk_runtime_panic();
            }
        }
    }

    return;
}

void update_gc_time(uint64_t inc) {
    gc_num.total_time += inc;
}

uintptr_t get_abi_structs_checksum_c(void) {
    return sizeof(MMTkMutatorContext);
}

Julia_Upcalls mmtk_upcalls = (Julia_Upcalls) {
    .scan_julia_obj = scan_julia_obj,
    .scan_julia_exc_obj = scan_julia_exc_obj,
    .get_stackbase = get_stackbase,
    .calculate_roots = calculate_roots,
    .run_finalizer_function = run_finalizer_function,
    .get_jl_last_err = get_jl_last_err,
    .set_jl_last_err = set_jl_last_err,
    .get_lo_size = get_lo_size,
    .get_so_size = get_so_size,
    .get_obj_start_ref = get_obj_start_ref,
    .wait_for_the_world = wait_for_the_world,
    .set_gc_initial_state = set_gc_initial_state,
    .set_gc_final_state = set_gc_final_state,
    .set_gc_old_state = set_gc_old_state,
    .mmtk_jl_run_finalizers = mmtk_jl_run_finalizers,
    .jl_throw_out_of_memory_error = jl_throw_out_of_memory_error,
    .mark_object_as_scanned = mark_object_as_scanned,
    .object_has_been_scanned = object_has_been_scanned,
    .sweep_malloced_array = mmtk_sweep_malloced_arrays,
    .wait_in_a_safepoint = mmtk_wait_in_a_safepoint,
    .exit_from_safepoint = mmtk_exit_from_safepoint,
    .jl_hrtime = jl_hrtime,
    .update_gc_time = update_gc_time,
    .get_abi_structs_checksum_c = get_abi_structs_checksum_c,
};<|MERGE_RESOLUTION|>--- conflicted
+++ resolved
@@ -37,64 +37,7 @@
     mmtk_harness_end();
 }
 
-<<<<<<< HEAD
-JL_DLLEXPORT jl_value_t *jl_mmtk_gc_alloc_default_llvm(int pool_offset, size_t osize)
-{
-    // jl_ptls_t ptls = (jl_ptls_t)jl_get_ptls_states();
-
-    // // safepoint
-    // jl_gc_safepoint_(ptls);
-
-    // jl_value_t *v;
-    // jl_taggedvalue_t *v_tagged;
-
-    // // v needs to be 16 byte aligned, therefore v_tagged needs to be offset accordingly to consider the size of header
-    // ptls->mmtk_mutator_ptr->allocators.immix[0].cursor = ptls->cursor;
-
-    // v_tagged = (jl_taggedvalue_t *) alloc(ptls->mmtk_mutator_ptr, osize, 16, 8, 0);
-
-    // ptls->cursor = ptls->mmtk_mutator_ptr->allocators.immix[0].cursor;
-    // ptls->limit = ptls->mmtk_mutator_ptr->allocators.immix[0].limit;
-
-    // v = jl_valueof(v_tagged);
-
-    // post_alloc(ptls->mmtk_mutator_ptr, v, osize, 0);
-    // ptls->gc_num.allocd += osize;
-    // ptls->gc_num.poolalloc++;
-
-    // return v;
-
-    // Is this used?
-    mmtk_unreachable();
-    return (jl_value_t*) 0;
-}
-
-STATIC_INLINE void* alloc_default_object(jl_ptls_t ptls, size_t size, int offset) {
-    // int64_t delta = (-offset -(int64_t)(ptls->cursor)) & 15; // aligned to 16
-    // uint64_t aligned_addr = (uint64_t)ptls->cursor + delta;
-
-    // if(__unlikely(aligned_addr+size > (uint64_t)ptls->limit)) {
-    //     jl_ptls_t ptls2 = (jl_ptls_t)jl_get_ptls_states();
-    //     ptls2->mmtk_mutator_ptr->allocators.immix[0].cursor = ptls2->cursor;
-    //     void* res = alloc(ptls2->mmtk_mutator_ptr, size, 16, offset, 0);
-    //     ptls2->cursor = ptls2->mmtk_mutator_ptr->allocators.immix[0].cursor;
-    //     ptls2->limit = ptls2->mmtk_mutator_ptr->allocators.immix[0].limit;
-    //     return res;
-    // } else {
-    //     ptls->cursor = (void*) (aligned_addr+size);
-    //     return (void*) aligned_addr;
-    // }
-
-    // Is this used?
-    mmtk_unreachable();
-    return (void*) 0;
-}
-
 JL_DLLEXPORT jl_value_t *jl_mmtk_gc_alloc_default(jl_ptls_t ptls, size_t osize, void *ty)
-=======
-JL_DLLEXPORT jl_value_t *jl_mmtk_gc_alloc_default(jl_ptls_t ptls, int pool_offset,
-                                                    int osize, void *ty)
->>>>>>> 56915e9f
 {
     // safepoint
     jl_gc_safepoint();
