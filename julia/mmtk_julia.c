#include "mmtk_julia.h"
#include "mmtk.h"
#include <stdbool.h>
#include <stddef.h>
#include "gc.h"

extern int64_t perm_scanned_bytes;
extern void run_finalizer(jl_task_t *ct, jl_value_t *o, jl_value_t *ff);
extern JL_DLLIMPORT int jl_n_threads;
extern void *sysimg_base;
extern void *sysimg_end;
extern JL_DLLEXPORT void *jl_get_ptls_states(void);
extern jl_ptls_t get_next_mutator_tls(void);
extern jl_value_t *cmpswap_names JL_GLOBALLY_ROOTED;
extern jl_array_t *jl_global_roots_table JL_GLOBALLY_ROOTED;
extern jl_typename_t *jl_array_typename JL_GLOBALLY_ROOTED;
extern void jl_gc_premark(jl_ptls_t ptls2);
extern uint64_t finalizer_rngState[4];
extern const unsigned pool_sizes[];
extern void store_obj_size_c(void* obj, size_t size);
extern void reset_count_tls(void);
extern void jl_gc_free_array(jl_array_t *a);
extern size_t get_obj_size(void* obj);
extern void jl_rng_split(uint64_t to[4], uint64_t from[4]);
extern _Atomic(uint32_t) jl_gc_disable_counter;

JL_DLLEXPORT void (jl_mmtk_harness_begin)(void)
{
    jl_ptls_t ptls = (jl_ptls_t)jl_get_ptls_states();
    harness_begin(ptls);
}

JL_DLLEXPORT void (jl_mmtk_harness_end)(void)
{
    harness_end();
}

JL_DLLEXPORT jl_value_t *jl_mmtk_gc_alloc_default_llvm(int pool_offset, size_t osize)
{
    jl_ptls_t ptls = (jl_ptls_t)jl_get_ptls_states();

    // safepoint
    jl_gc_safepoint_(ptls);

    jl_value_t *v;
    jl_taggedvalue_t *v_tagged;

    // v needs to be 16 byte aligned, therefore v_tagged needs to be offset accordingly to consider the size of header
    ptls->mmtk_mutator_ptr->allocators.immix[0].cursor = ptls->cursor;

    v_tagged = (jl_taggedvalue_t *) alloc(ptls->mmtk_mutator_ptr, osize, 16, 8, 0);

    ptls->cursor = ptls->mmtk_mutator_ptr->allocators.immix[0].cursor;
    ptls->limit = ptls->mmtk_mutator_ptr->allocators.immix[0].limit;

    v = jl_valueof(v_tagged);

    post_alloc(ptls->mmtk_mutator_ptr, v, osize, 0);
    ptls->gc_num.allocd += osize;
    ptls->gc_num.poolalloc++;

    return v;
}

STATIC_INLINE void* alloc_default_object(jl_ptls_t ptls, size_t size, int offset) {
    int64_t delta = (-offset -(int64_t)(ptls->cursor)) & 15; // aligned to 16
    uint64_t aligned_addr = (uint64_t)ptls->cursor + delta;

    if(__unlikely(aligned_addr+size > (uint64_t)ptls->limit)) {
        jl_ptls_t ptls2 = (jl_ptls_t)jl_get_ptls_states();
        ptls2->mmtk_mutator_ptr->allocators.immix[0].cursor = ptls2->cursor;
        void* res = alloc(ptls2->mmtk_mutator_ptr, size, 16, offset, 0);
        ptls2->cursor = ptls2->mmtk_mutator_ptr->allocators.immix[0].cursor;
        ptls2->limit = ptls2->mmtk_mutator_ptr->allocators.immix[0].limit;
        return res;
    } else {
        ptls->cursor = (void*) (aligned_addr+size);
        return (void*) aligned_addr;
    }
}

JL_DLLEXPORT jl_value_t *jl_mmtk_gc_alloc_default(jl_ptls_t ptls, size_t osize, void *ty)
{
    // safepoint
    jl_gc_safepoint_(ptls);

    jl_value_t *v;
    if ((uintptr_t)ty != jl_buff_tag) {
        // v needs to be 16 byte aligned, therefore v_tagged needs to be offset accordingly to consider the size of header
        jl_taggedvalue_t *v_tagged = (jl_taggedvalue_t *) alloc_default_object(ptls, osize, sizeof(jl_taggedvalue_t));
        v = jl_valueof(v_tagged);
        post_alloc(ptls->mmtk_mutator_ptr, v, osize, 0);
    } else {
        // allocating an extra word to store the size of buffer objects
        jl_taggedvalue_t *v_tagged = (jl_taggedvalue_t *) alloc_default_object(ptls, osize + sizeof(jl_taggedvalue_t), 0);
        jl_value_t* v_tagged_aligned = ((jl_value_t*)((char*)(v_tagged) + sizeof(jl_taggedvalue_t)));
        v = jl_valueof(v_tagged_aligned);
        store_obj_size_c(v, osize + sizeof(jl_taggedvalue_t));
        post_alloc(ptls->mmtk_mutator_ptr, v, osize + sizeof(jl_taggedvalue_t), 0);
    }
    
    ptls->gc_num.allocd += osize;
    ptls->gc_num.poolalloc++;

    return v;
}

JL_DLLEXPORT jl_value_t *jl_mmtk_gc_alloc_big(jl_ptls_t ptls, size_t sz)
{
    // safepoint
    jl_gc_safepoint_(ptls);

    size_t offs = offsetof(bigval_t, header);
    assert(sz >= sizeof(jl_taggedvalue_t) && "sz must include tag");
    static_assert(offsetof(bigval_t, header) >= sizeof(void*), "Empty bigval header?");
    static_assert(sizeof(bigval_t) % JL_HEAP_ALIGNMENT == 0, "");
    size_t allocsz = LLT_ALIGN(sz + offs, JL_CACHE_BYTE_ALIGNMENT);
    if (allocsz < sz) { // overflow in adding offs, size was "negative"
        assert(0 && "Error when allocating big object");
        jl_throw(jl_memory_exception);
    }

    bigval_t *v = (bigval_t*)alloc_large(ptls->mmtk_mutator_ptr, allocsz, JL_CACHE_BYTE_ALIGNMENT, 0, 2);

    if (v == NULL) {
        assert(0 && "Allocation failed");
        jl_throw(jl_memory_exception);
    }
    v->sz = allocsz;

    ptls->gc_num.allocd += allocsz;
    ptls->gc_num.bigalloc++;

    jl_value_t *result = jl_valueof(&v->header);
    post_alloc(ptls->mmtk_mutator_ptr, result, allocsz, 2);

    return result;
}

static void mmtk_sweep_malloced_arrays(void) JL_NOTSAFEPOINT
{
    gc_time_mallocd_array_start();
    reset_count_tls();
    jl_ptls_t ptls2 = (jl_ptls_t) get_next_mutator_tls();
    while(ptls2 != NULL) {
        mallocarray_t *ma = ptls2->heap.mallocarrays;
        mallocarray_t **pma = &ptls2->heap.mallocarrays;
        while (ma != NULL) {
            mallocarray_t *nxt = ma->next;
            if (!object_is_managed_by_mmtk(ma->a)) {
                pma = &ma->next;
                ma = nxt;
                continue;
            }
            if (is_live_object(ma->a)) {
                pma = &ma->next;
            }
            else {
                *pma = nxt;
                assert(ma->a->flags.how == 2);
                jl_gc_free_array(ma->a);
                ma->next = ptls2->heap.mafreelist;
                ptls2->heap.mafreelist = ma;
            }
            ma = nxt;
        }
        ptls2 = get_next_mutator_tls();
    }
    gc_time_mallocd_array_end();
}

extern void mark_metadata_scanned(jl_value_t* obj);
extern int8_t check_metadata_scanned(jl_value_t* obj);

int8_t object_has_been_scanned(void* obj)
{
    uintptr_t tag = (uintptr_t)jl_typeof(obj);
    jl_datatype_t *vt = (jl_datatype_t*)tag;

    if (vt == jl_symbol_type) {
        return 1;
    };

    if (sysimg_base == NULL) {
        return 0;
    }

    if ((void*)obj < sysimg_base || (void*)obj >= sysimg_end) {
        return 0;
    }

    return check_metadata_scanned((jl_value_t*)obj);
}

void mark_object_as_scanned(void* obj) {
    if (sysimg_base == NULL) {
        return;
    }

    if ((void*)obj < sysimg_base || (void*)obj >= sysimg_end) {
        return;
    }

    mark_metadata_scanned((jl_value_t*)obj);
}

int8_t mmtk_wait_in_a_safepoint(void) {
    jl_ptls_t ptls = (jl_ptls_t)jl_get_ptls_states();
    jl_gc_safepoint_(ptls);
}

void mmtk_exit_from_safepoint(int8_t old_state) {
    jl_ptls_t ptls = (jl_ptls_t)jl_get_ptls_states();
    jl_gc_state_set(ptls, old_state, JL_GC_STATE_WAITING);
}

// all threads pass here and if there is another thread doing GC,
// it will block until GC is done
// that thread simply exits from block_for_gc without executing finalizers
// when executing finalizers do not let another thread do GC (set a variable such that while that variable is true, no GC can be done)
int8_t set_gc_initial_state(void* ptls) 
{
    if(jl_atomic_load_relaxed(&jl_gc_disable_counter)) {
        // printf("GC RUNNING WHEN IT SHOULD BE DISABLED!!!!\n");
        // fflush(stdout);
        // runtime_panic();
    }
    int8_t old_state = jl_atomic_load_relaxed(&((jl_ptls_t)ptls)->gc_state);
    jl_atomic_store_release(&((jl_ptls_t)ptls)->gc_state, JL_GC_STATE_WAITING);
    if (!jl_safepoint_start_gc()) {
        jl_gc_state_set(ptls, old_state, JL_GC_STATE_WAITING);
        return -1;
    }
    return old_state;
}

void set_gc_final_state(int8_t old_state) 
{
    jl_ptls_t ptls = (jl_ptls_t)jl_get_ptls_states();
    jl_safepoint_end_gc();
    jl_gc_state_set(ptls, old_state, JL_GC_STATE_WAITING);
}

void set_gc_old_state(int8_t old_state) 
{
    jl_ptls_t ptls = (jl_ptls_t)jl_get_ptls_states();
    jl_atomic_store_release(&ptls->gc_state, old_state);
}

void wait_for_the_world(void)
{
    if (jl_n_threads > 1)
        jl_wake_libuv();
    for (int i = 0; i < jl_n_threads; i++) {
        jl_ptls_t ptls2 = jl_all_tls_states[i];
        // This acquire load pairs with the release stores
        // in the signal handler of safepoint so we are sure that
        // all the stores on those threads are visible.
        // We're currently also using atomic store release in mutator threads
        // (in jl_gc_state_set), but we may want to use signals to flush the
        // memory operations on those threads lazily instead.
        while (!jl_atomic_load_relaxed(&ptls2->gc_state) || !jl_atomic_load_acquire(&ptls2->gc_state))
            jl_cpu_pause(); // yield?
    }
}

size_t get_lo_size(bigval_t obj) 
{
    return obj.sz;
}

void set_jl_last_err(uintptr_t e) 
{
    errno = e;
}

uintptr_t get_jl_last_err(void) 
{
    for (int t_i = 0; t_i < jl_n_threads; t_i++) {
        jl_ptls_t ptls = jl_all_tls_states[t_i];
        ptls->cursor = 0;
        ptls->limit = 0;
    }
    return errno;
}

void* get_obj_start_ref(void* obj) 
{
    uintptr_t tag = (uintptr_t)jl_typeof(obj);
    jl_datatype_t *vt = (jl_datatype_t*)tag;
    void* obj_start_ref; 

    if ((uintptr_t)vt == jl_buff_tag) {
        obj_start_ref = (void*)((size_t)obj - 2*sizeof(jl_taggedvalue_t));
    } else {
        obj_start_ref = (void*)((size_t)obj - sizeof(jl_taggedvalue_t));
    }

    return obj_start_ref;
}

size_t get_so_size(void* obj) 
{
    uintptr_t tag = (uintptr_t)jl_typeof(obj);
    jl_datatype_t *vt = (jl_datatype_t*)tag;

    if ((uintptr_t)vt == jl_buff_tag) {
        return get_obj_size(obj);
    } else if (vt->name == jl_array_typename) {
        jl_array_t* a = (jl_array_t*) obj;
        if (a->flags.how == 0) {
            int ndimwords = jl_array_ndimwords(jl_array_ndims(a));
            size_t tsz = sizeof(jl_array_t) + ndimwords*sizeof(size_t);
            if (object_is_managed_by_mmtk(a->data)) {
                size_t pre_data_bytes = ((size_t)a->data - a->offset*a->elsize) - (size_t)a;
                if (pre_data_bytes > 0) { // a->data is allocated after a
                    tsz = ((size_t)a->data - a->offset*a->elsize) - (size_t)a;
                    tsz += jl_array_nbytes(a);
                }
                if (tsz + sizeof(jl_taggedvalue_t) > 2032) { // if it's too large to be inlined (a->data and a are disjoint objects)
                    tsz = sizeof(jl_array_t) + ndimwords*sizeof(size_t); // simply keep the info before data
                }
            }
            if (tsz + sizeof(jl_taggedvalue_t) > 2032) {
                printf("size greater than minimum!\n");
                runtime_panic();
            }
            if (a->flags.pooled && tsz > 2032) { // a->data is actually a separate object and not inlined
                tsz = sizeof(jl_array_t) + ndimwords*sizeof(size_t);
            }

            return tsz + sizeof(jl_taggedvalue_t);
        } else if (a->flags.how == 1) {
            int ndimwords = jl_array_ndimwords(jl_array_ndims(a));
<<<<<<< HEAD
            size_t tsz = sizeof(jl_array_t) + ndimwords*sizeof(size_t);
            return tsz + sizeof(jl_taggedvalue_t);
        } else if (a->flags.how == 2) {
            int ndimwords = jl_array_ndimwords(jl_array_ndims(a));
            size_t tsz = sizeof(jl_array_t) + ndimwords*sizeof(size_t);
            return tsz + sizeof(jl_taggedvalue_t);
        } else if (a->flags.how == 3) {
            int ndimwords = jl_array_ndimwords(jl_array_ndims(a));
            size_t tsz = sizeof(jl_array_t) + ndimwords * sizeof(size_t) + sizeof(void*);
            return tsz + sizeof(jl_taggedvalue_t);
        }
    } else if (vt == jl_simplevector_type) {
        size_t l = jl_svec_len(obj);
        return l * sizeof(void*) + sizeof(jl_svec_t) + sizeof(jl_taggedvalue_t);
    } else if (vt == jl_module_type) {
        size_t dtsz = sizeof(jl_module_t);
        return dtsz + sizeof(jl_taggedvalue_t);
    } else if (vt == jl_task_type) {
        size_t dtsz = sizeof(jl_task_t);
        return dtsz + sizeof(jl_taggedvalue_t);
    } else if (vt == jl_string_type) {
        size_t dtsz = jl_string_len(obj) + sizeof(size_t) + 1;
        return dtsz + sizeof(jl_taggedvalue_t);
    } else if (vt == jl_method_type) {
        size_t dtsz = sizeof(jl_method_t);
        return dtsz + sizeof(jl_taggedvalue_t);
    } else  {
        size_t dtsz = jl_datatype_size(vt);
        return dtsz + sizeof(jl_taggedvalue_t);
=======
            int tsz = sizeof(jl_array_t) + ndimwords*sizeof(size_t);
            if (tsz + sizeof(jl_taggedvalue_t) > 2032) {
                printf("size greater than minimum!\n");
                runtime_panic();
            }
            int pool_id = jl_gc_szclass(tsz + sizeof(jl_taggedvalue_t));
            int osize = jl_gc_sizeclasses[pool_id];

            return osize;
        } else if (a->flags.how == 2) {
            int ndimwords = jl_array_ndimwords(jl_array_ndims(a));
            int tsz = sizeof(jl_array_t) + ndimwords*sizeof(size_t);
            if (tsz + sizeof(jl_taggedvalue_t) > 2032) {
                printf("size greater than minimum!\n");
                runtime_panic();
            }
            int pool_id = jl_gc_szclass(tsz + sizeof(jl_taggedvalue_t));
            int osize = jl_gc_sizeclasses[pool_id];

            return osize;
        } else if (a->flags.how == 3) {
            int ndimwords = jl_array_ndimwords(jl_array_ndims(a));
            int tsz = sizeof(jl_array_t) + ndimwords * sizeof(size_t) + sizeof(void*);
            if (tsz + sizeof(jl_taggedvalue_t) > 2032) {
                printf("size greater than minimum!\n");
                runtime_panic();
            }
            int pool_id = jl_gc_szclass(tsz + sizeof(jl_taggedvalue_t));
            int osize = jl_gc_sizeclasses[pool_id];
            return osize;
        }
    } else if (vt == jl_simplevector_type) {
        size_t l = jl_svec_len(obj);
        if (l * sizeof(void*) + sizeof(jl_svec_t) + sizeof(jl_taggedvalue_t) > 2032) {
            printf("size greater than minimum!\n");
            runtime_panic();
        }
        int pool_id = jl_gc_szclass(l * sizeof(void*) + sizeof(jl_svec_t) + sizeof(jl_taggedvalue_t));
        int osize = jl_gc_sizeclasses[pool_id];
        return osize;
    } else if (vt == jl_module_type) {
        size_t dtsz = sizeof(jl_module_t);
        if (dtsz + sizeof(jl_taggedvalue_t) > 2032) {
            printf("size greater than minimum!\n");
            runtime_panic();
        }
        int pool_id = jl_gc_szclass(dtsz + sizeof(jl_taggedvalue_t));
        int osize = jl_gc_sizeclasses[pool_id];
        return osize;
    } else if (vt == jl_task_type) {
        size_t dtsz = sizeof(jl_task_t);
        if (dtsz + sizeof(jl_taggedvalue_t) > 2032) {
            printf("size greater than minimum!\n");
            runtime_panic();
        }
        int pool_id = jl_gc_szclass(dtsz + sizeof(jl_taggedvalue_t));
        int osize = jl_gc_sizeclasses[pool_id];
        return osize;
    } else if (vt == jl_string_type) {
        size_t dtsz = jl_string_len(obj) + sizeof(size_t) + 1;
        if (dtsz + sizeof(jl_taggedvalue_t) > 2032) {
            printf("size greater than minimum!\n");
            runtime_panic();
        }
        int pool_id = jl_gc_szclass_align8(dtsz + sizeof(jl_taggedvalue_t));
        int osize = jl_gc_sizeclasses[pool_id];
        return osize;
    } else if (vt == jl_method_type) {
        size_t dtsz = sizeof(jl_method_t);
        if (dtsz + sizeof(jl_taggedvalue_t) > 2032) {
            printf("size greater than minimum!\n");
            runtime_panic();
        }
        int pool_id = jl_gc_szclass(dtsz + sizeof(jl_taggedvalue_t));
        
        int osize = jl_gc_sizeclasses[pool_id];
        return osize;
    } else  {
        size_t dtsz = jl_datatype_size(vt);
        if (dtsz + sizeof(jl_taggedvalue_t) > 2032) {
            printf("size greater than minimum!\n");
            runtime_panic();
        }
        int pool_id = jl_gc_szclass(dtsz + sizeof(jl_taggedvalue_t));
        int osize = jl_gc_sizeclasses[pool_id];
        return osize;
>>>>>>> 8efd30c3
    }
}

void run_finalizer_function(void *o, void *ff, bool is_ptr)
{
    if (is_ptr) {
        run_finalizer(jl_current_task, (jl_value_t *)(((uintptr_t)o) | 1), (jl_value_t *)ff);
    } else {
        run_finalizer(jl_current_task, (jl_value_t *) o, (jl_value_t *)ff);
    }
}


static inline void mmtk_jl_run_finalizers_in_list(bool at_exit) {
    mmtk_run_finalizers(at_exit);
}

void mmtk_jl_run_pending_finalizers(void* ptls) {
    if (!((jl_ptls_t)ptls)->in_finalizer && !((jl_ptls_t)ptls)->finalizers_inhibited && ((jl_ptls_t)ptls)->locks.len == 0) {
        jl_task_t *ct = jl_current_task;
        ((jl_ptls_t)ptls)->in_finalizer = 1;
        uint64_t save_rngState[4];
        memcpy(&save_rngState[0], &ct->rngState[0], sizeof(save_rngState));
        jl_rng_split(ct->rngState, finalizer_rngState);
        jl_atomic_store_relaxed(&jl_gc_have_pending_finalizers, 0);
        mmtk_jl_run_finalizers_in_list(false);
        memcpy(&ct->rngState[0], &save_rngState[0], sizeof(save_rngState));
        ((jl_ptls_t)ptls)->in_finalizer = 0;
    }
}

void mmtk_jl_run_finalizers(void* ptls) {
    // Only disable finalizers on current thread
    // Doing this on all threads is racy (it's impossible to check
    // or wait for finalizers on other threads without dead lock).
    if (!((jl_ptls_t)ptls)->finalizers_inhibited && ((jl_ptls_t)ptls)->locks.len == 0) {
        jl_task_t *ct = jl_current_task;
        int8_t was_in_finalizer = ((jl_ptls_t)ptls)->in_finalizer;
        ((jl_ptls_t)ptls)->in_finalizer = 1;
        uint64_t save_rngState[4];
        memcpy(&save_rngState[0], &ct->rngState[0], sizeof(save_rngState));
        jl_rng_split(ct->rngState, finalizer_rngState);
        jl_atomic_store_relaxed(&jl_gc_have_pending_finalizers, 0);
        mmtk_jl_run_finalizers_in_list(false);
        memcpy(&ct->rngState[0], &save_rngState[0], sizeof(save_rngState));
        ((jl_ptls_t)ptls)->in_finalizer = was_in_finalizer;
    } else {
        jl_atomic_store_relaxed(&jl_gc_have_pending_finalizers, 1);
    }
}

void mmtk_jl_gc_run_all_finalizers(void) {
    mmtk_jl_run_finalizers_in_list(true);
}

// add the initial root set to mmtk roots
static void queue_roots(jl_gc_mark_cache_t *gc_cache, jl_gc_mark_sp_t *sp)
{
    // modules
    add_object_to_mmtk_roots(jl_main_module);

    // invisible builtin values
    if (jl_an_empty_vec_any != NULL)
        add_object_to_mmtk_roots(jl_an_empty_vec_any);
    if (jl_module_init_order != NULL)
        add_object_to_mmtk_roots(jl_module_init_order);
    for (size_t i = 0; i < jl_current_modules.size; i += 2) {
        if (jl_current_modules.table[i + 1] != HT_NOTFOUND) {
            add_object_to_mmtk_roots(jl_current_modules.table[i]);
        }
    }
    add_object_to_mmtk_roots(jl_anytuple_type_type);
    for (size_t i = 0; i < N_CALL_CACHE; i++) {
         jl_typemap_entry_t *v = jl_atomic_load_relaxed(&call_cache[i]);
         if (v != NULL)
             add_object_to_mmtk_roots(v);
    }
    if (jl_all_methods != NULL)
        add_object_to_mmtk_roots(jl_all_methods);

    if (_jl_debug_method_invalidation != NULL)
        add_object_to_mmtk_roots(_jl_debug_method_invalidation);

    // constants
    add_object_to_mmtk_roots(jl_emptytuple_type);
    if (cmpswap_names != NULL)
        add_object_to_mmtk_roots(cmpswap_names);
    add_object_to_mmtk_roots(jl_global_roots_table);

}

static void jl_gc_queue_bt_buf_mmtk(jl_gc_mark_cache_t *gc_cache, jl_gc_mark_sp_t *sp, jl_ptls_t ptls2)
{
    jl_bt_element_t *bt_data = ptls2->bt_data;
    jl_value_t* bt_entry_value;
    size_t bt_size = ptls2->bt_size;
    for (size_t i = 0; i < bt_size; i += jl_bt_entry_size(bt_data + i)) {
        jl_bt_element_t *bt_entry = bt_data + i;
        if (jl_bt_is_native(bt_entry))
            continue;
        size_t njlvals = jl_bt_num_jlvals(bt_entry);
        for (size_t j = 0; j < njlvals; j++) {
            bt_entry_value = jl_bt_entry_jlvalue(bt_entry, j);
            add_object_to_mmtk_roots(bt_entry_value);
        }
    }
}

static void jl_gc_queue_thread_local_mmtk(jl_gc_mark_cache_t *gc_cache, jl_gc_mark_sp_t *sp, jl_ptls_t ptls2)
{
    add_object_to_mmtk_roots(ptls2->current_task);
    add_object_to_mmtk_roots(ptls2->root_task);
    if (ptls2->next_task) {
        add_object_to_mmtk_roots(ptls2->next_task);
    }
    if (ptls2->previous_task) {
        add_object_to_mmtk_roots(ptls2->previous_task);
    }
    if (ptls2->previous_exception) {
        add_object_to_mmtk_roots(ptls2->previous_exception);
    }
}

static void jl_gc_queue_remset_mmtk(jl_gc_mark_cache_t *gc_cache, jl_gc_mark_sp_t *sp, jl_ptls_t ptls2)
{
    size_t len = ptls2->heap.last_remset->len;
    void **items = ptls2->heap.last_remset->items;
    for (size_t i = 0; i < len; i++) {
        add_object_to_mmtk_roots(items[i]);
    }
    len = ptls2->heap.rem_bindings.len;
    items = ptls2->heap.rem_bindings.items;

    for (size_t i = 0; i < len; i++) {
        jl_binding_t *ptr = (jl_binding_t*)items[i];
        // A null pointer can happen here when the binding is cleaned up
        // as an exception is thrown after it was already queued (#10221)
        if (!ptr->value) continue;
        add_object_to_mmtk_roots(ptr->value);
    }
    ptls2->heap.rem_bindings.len = 0;
}

void calculate_roots(void* ptls)
{
    jl_gc_mark_cache_t *gc_cache = &((jl_ptls_t)ptls)->gc_cache;
    jl_gc_mark_sp_t sp;
    gc_mark_sp_init(gc_cache, &sp);

    for (int t_i = 0; t_i < jl_n_threads; t_i++)
        jl_gc_premark(jl_all_tls_states[t_i]);

    for (int t_i = 0; t_i < jl_n_threads; t_i++) {
        jl_ptls_t ptls2 = jl_all_tls_states[t_i];
        // 2.1. add every object in the `last_remsets` and `rem_binding` to mmtk roots
        jl_gc_queue_remset_mmtk(gc_cache, &sp, ptls2);
        // 2.2. add every thread local root to mmtk roots
        jl_gc_queue_thread_local_mmtk(gc_cache, &sp, ptls2);
        // 2.3. add any managed objects in the backtrace buffer to mmtk roots
        jl_gc_queue_bt_buf_mmtk(gc_cache, &sp, ptls2);
    }

    queue_roots(gc_cache, &sp);
}

// Handle the case where the stack is only partially copied.
static inline uintptr_t mmtk_gc_get_stack_addr(void *_addr, uintptr_t offset,
                                          uintptr_t lb, uintptr_t ub)
{
    uintptr_t addr = (uintptr_t)_addr;
    if (addr >= lb && addr < ub)
        return addr + offset;
    return addr;
}

static inline uintptr_t mmtk_gc_read_stack(void *_addr, uintptr_t offset,
                                      uintptr_t lb, uintptr_t ub)
{
    uintptr_t real_addr = mmtk_gc_get_stack_addr(_addr, offset, lb, ub);
    return *(uintptr_t*)real_addr;
}

JL_DLLEXPORT void scan_julia_exc_obj(void* obj, closure_pointer closure, ProcessEdgeFn process_edge) {
    jl_task_t *ta = (jl_task_t*)obj;

    if (ta->excstack) { // inlining label `excstack` from mark_loop
        // if it is not managed by MMTk, nothing needs to be done because the object does not need to be scanned
        if (object_is_managed_by_mmtk(ta->excstack)) {
            process_edge(closure, &ta->excstack);
        }
        jl_excstack_t *excstack = ta->excstack;
        size_t itr = ta->excstack->top;
        size_t bt_index = 0;
        size_t jlval_index = 0;
        while (itr > 0) {
            size_t bt_size = jl_excstack_bt_size(excstack, itr);
            jl_bt_element_t *bt_data = jl_excstack_bt_data(excstack, itr);
            for (; bt_index < bt_size; bt_index += jl_bt_entry_size(bt_data + bt_index)) {
                jl_bt_element_t *bt_entry = bt_data + bt_index;
                if (jl_bt_is_native(bt_entry))
                    continue;
                // Found an extended backtrace entry: iterate over any
                // GC-managed values inside.
                size_t njlvals = jl_bt_num_jlvals(bt_entry);
                while (jlval_index < njlvals) {
                    jl_value_t** new_obj_edge = &bt_entry[2 + jlval_index].jlvalue;
                    jlval_index += 1;
                    process_edge(closure, new_obj_edge);
                }
                jlval_index = 0;
            }

            jl_bt_element_t *stack_raw = (jl_bt_element_t *)(excstack+1);
            jl_value_t** stack_obj_edge = &stack_raw[itr-1].jlvalue;

            itr = jl_excstack_next(excstack, itr);
            bt_index = 0;
            jlval_index = 0;
            process_edge(closure, stack_obj_edge);
        }
    }
}

#define jl_array_data_owner_addr(a) (((jl_value_t**)((char*)a + jl_array_data_owner_offset(jl_array_ndims(a)))))

JL_DLLEXPORT void* get_stackbase(int16_t tid) {
    assert(tid >= 0);
    jl_ptls_t ptls2 = jl_all_tls_states[tid];
    return ptls2->stackbase;
}

/** 
 * Corresponds to the function mark_loop in the original Julia GC. It
 * dispatches MMTk work for scanning internal pointers for the object obj.
 * This function follows the flow defined in the `mark` goto label in mark_loop.
 * based on the type of obj it computes the internal pointers which are passed back to mmtk in 2 different ways:
 * (1) By adding an edge to vec_internals in order to create work packets. Note that this is a Rust vector limited 
 * by a `capacity`, once the vector is full, the work is dispatched through the function dispatch_work.
 * (2) By creating the work directly through the functions `trace_slot_with_offset`, `trace_obj` and `scan_obj`. The functions 
 * respectively: trace a buffer that contains an offset which needs to be added to the object after it is loaded; trace an object 
 * directly (not an edge), specifying whether to scan the object or not; and only scan the object 
 * (necessary for boot image / non-MMTk objects)
**/
JL_DLLEXPORT void scan_julia_obj(void* obj, closure_pointer closure, ProcessEdgeFn process_edge, ProcessOffsetEdgeFn process_offset_edge) 
{
    uintptr_t tag = (uintptr_t)jl_typeof(obj);
    jl_datatype_t *vt = (jl_datatype_t*)tag; // type of obj

    // if it is a symbol type it does not contain internal pointers 
    // but we need to dispatch the work to appropriately drop the rust vector
    if (vt == jl_symbol_type || (uintptr_t)vt == jl_buff_tag) {
        return;
    };

    if (vt == jl_simplevector_type) { // scanning a jl_simplevector_type object (inlining label `objarray_loaded` from mark_loop)
        size_t l = jl_svec_len(obj);
        jl_value_t **data = jl_svec_data(obj);
        jl_value_t **objary_begin = data;
        jl_value_t **objary_end = data + l;
        for (; objary_begin < objary_end; objary_begin += 1) {
            process_edge(closure, objary_begin);
        }
    } else if (vt->name == jl_array_typename) { // scanning a jl_array_typename object
        jl_array_t *a = (jl_array_t*)obj;
        jl_array_flags_t flags = a->flags;

        if (flags.how == 1) { // julia-allocated buffer that needs to be marked
            long offset = a->offset * a->elsize;
            process_offset_edge(closure, &a->data, offset);
        }
        if (flags.how == 2) { // malloc-allocated pointer this array object manages
            // should be processed below if it contains pointers
        } else if (flags.how == 3) { // has a pointer to the object that owns the data
            jl_value_t **owner_addr = jl_array_data_owner_addr(a);
            process_edge(closure, owner_addr);
            return;
        }
        if (a->data == NULL || jl_array_len(a) == 0) {
            return;
        }
        if (flags.ptrarray) { // inlining label `objarray_loaded` from mark_loop
            if ((jl_datatype_t*)jl_tparam0(vt) == jl_symbol_type) {
                return;
            }
            size_t l = jl_array_len(a);

            jl_value_t** objary_begin = (jl_value_t**)a->data;
            jl_value_t** objary_end = objary_begin + l;

            for (; objary_begin < objary_end; objary_begin++) {
                process_edge(closure, objary_begin);
            }
        } else if (flags.hasptr) { // inlining label `objarray_loaded` from mark_loop
            jl_datatype_t *et = (jl_datatype_t*)jl_tparam0(vt);
            const jl_datatype_layout_t *layout = et->layout;
            unsigned npointers = layout->npointers;
            unsigned elsize = a->elsize / sizeof(jl_value_t*);
            size_t l = jl_array_len(a);
            jl_value_t** objary_begin = (jl_value_t**)a->data;
            jl_value_t** objary_end = objary_begin + l * elsize;
            uint8_t *obj8_begin;
            uint8_t *obj8_end;

            if (npointers == 1) { // inlining label `objarray_loaded` from mark_loop
                objary_begin += layout->first_ptr;
                for (; objary_begin < objary_end; objary_begin+=elsize) {
                    process_edge(closure, objary_begin);
                }
            } else if (layout->fielddesc_type == 0) { // inlining label `array8_loaded` from mark_loop
                obj8_begin = (uint8_t*)jl_dt_layout_ptrs(layout);
                obj8_end = obj8_begin + npointers;
                size_t elsize = ((jl_array_t*)obj)->elsize / sizeof(jl_value_t*);
                jl_value_t **begin = objary_begin;
                jl_value_t **end = objary_end;
                uint8_t *elem_begin = obj8_begin;
                uint8_t *elem_end = obj8_end;

                for (; begin < end; begin += elsize) {
                    for (; elem_begin < elem_end; elem_begin++) {
                        jl_value_t **slot = &begin[*elem_begin];
                        process_edge(closure, slot);
                    }
                    elem_begin = obj8_begin;
                }
            } else if (layout->fielddesc_type == 1) {
                uint16_t *obj16_begin;
                uint16_t *obj16_end;
                size_t elsize = ((jl_array_t*)obj)->elsize / sizeof(jl_value_t*);
                jl_value_t **begin = objary_begin;
                jl_value_t **end = objary_end;
                obj16_begin = (uint16_t*)jl_dt_layout_ptrs(layout);
                obj16_end = obj16_begin + npointers;
                for (; begin < end; begin += elsize) {
                    for (; obj16_begin < obj16_end; obj16_begin++) {
                        jl_value_t **slot = &begin[*obj16_begin];
                        process_edge(closure, slot);
                    }
                    obj16_begin = (uint16_t*)jl_dt_layout_ptrs(layout);
                }
            } else {
                assert(0 && "unimplemented");
            }
        } else { 
            return;
        }
    } else if (vt == jl_module_type) { // inlining label `module_binding` from mark_loop
        jl_module_t *m = (jl_module_t*)obj;
        jl_binding_t **table = (jl_binding_t**)m->bindings.table;
        size_t bsize = m->bindings.size;
        uintptr_t nptr = ((bsize + m->usings.len + 1) << 2);
        gc_mark_binding_t binding = {m, table + 1, table + bsize, nptr, 0};
        jl_binding_t **begin = (jl_binding_t**)m->bindings.table + 1;
        jl_binding_t **end = (jl_binding_t**)m->bindings.table + bsize;
        for (; begin < end; begin += 2) {
            jl_binding_t *b = *begin;
            if (b == (jl_binding_t*)HT_NOTFOUND)
                continue;

            process_edge(closure, begin);
            
            void *vb = jl_astaggedvalue(b);
            verify_parent1("module", binding->parent, &vb, "binding_buff");
            (void)vb;

            process_edge(closure, &b->value);
            process_edge(closure, &b->globalref);
            process_edge(closure, &b->owner);
            process_edge(closure, &b->ty);
        }
        jl_module_t *parent = binding.parent;
        process_edge(closure, &parent->parent);

        size_t nusings = m->usings.len;
        if (nusings) {
            jl_value_t **objary_begin = (jl_value_t**)m->usings.items;
            jl_value_t **objary_end = objary_begin + nusings;

            for (; objary_begin < objary_end; objary_begin += 1) {
                jl_value_t *pnew_obj = *objary_begin;
                process_edge(closure, pnew_obj);
            }
        }
    } else if (vt == jl_task_type) { // scanning a jl_task_type object
        jl_task_t *ta = (jl_task_t*)obj;
        void *stkbuf = ta->stkbuf;
#ifdef COPY_STACKS
        if (stkbuf && ta->copy_stack && object_is_managed_by_mmtk(ta->stkbuf))
            process_edge(closure, &ta->stkbuf);
#endif
        jl_gcframe_t *s = ta->gcstack;
        size_t nroots;
        uintptr_t offset = 0;
        uintptr_t lb = 0;
        uintptr_t ub = (uintptr_t)-1;
#ifdef COPY_STACKS
        if (stkbuf && ta->copy_stack && ta->ptls == NULL) {
            assert(ta->tid >= 0);
            jl_ptls_t ptls2 = jl_all_tls_states[ta->tid];
            ub = (uintptr_t)ptls2->stackbase;
            lb = ub - ta->copy_stack;
            offset = (uintptr_t)stkbuf - lb;
        }
#endif
        if (s) { // inlining label `stack` from mark_loop
            nroots = mmtk_gc_read_stack(&s->nroots, offset, lb, ub);
            assert(nroots <= UINT32_MAX);
            gc_mark_stackframe_t stack = {s, 0, (uint32_t)nroots, offset, lb, ub};
            jl_gcframe_t *s = stack.s;
            uint32_t i = stack.i;
            uint32_t nroots = stack.nroots;
            uintptr_t offset = stack.offset;
            uintptr_t lb = stack.lb;
            uintptr_t ub = stack.ub;
            uint32_t nr = nroots >> 2;
            while (1) {
                jl_value_t ***rts = (jl_value_t***)(((void**)s) + 2);
                for (; i < nr; i++) {
                    if (nroots & 1) {
                        void **slot = (void**)mmtk_gc_read_stack(&rts[i], offset, lb, ub);
                        uintptr_t real_addr = mmtk_gc_get_stack_addr(slot, offset, lb, ub);
                        process_edge(closure, (void*)real_addr);
                    }
                    else {
                        uintptr_t real_addr = mmtk_gc_get_stack_addr(&rts[i], offset, lb, ub);
                        process_edge(closure, (void*)real_addr);
                    }
                }

                s = (jl_gcframe_t*)mmtk_gc_read_stack(&s->prev, offset, lb, ub);
                if (s != 0) {
                    stack.s = s;
                    i = 0;
                    uintptr_t new_nroots = mmtk_gc_read_stack(&s->nroots, offset, lb, ub);
                    assert(new_nroots <= UINT32_MAX);
                    nroots = stack.nroots = (uint32_t)new_nroots;
                    nr = nroots >> 2;
                    continue;
                }
                break;
            }
        }
        if (ta->excstack) { // inlining label `excstack` from mark_loop
            // if it is not managed by MMTk, nothing needs to be done because the object does not need to be scanned
            if (object_is_managed_by_mmtk(ta->excstack)) {
                process_edge(closure, &ta->excstack);
            }
            jl_excstack_t *excstack = ta->excstack;
            size_t itr = ta->excstack->top;
            size_t bt_index = 0;
            size_t jlval_index = 0;
            while (itr > 0) {
                size_t bt_size = jl_excstack_bt_size(excstack, itr);
                jl_bt_element_t *bt_data = jl_excstack_bt_data(excstack, itr);
                for (; bt_index < bt_size; bt_index += jl_bt_entry_size(bt_data + bt_index)) {
                    jl_bt_element_t *bt_entry = bt_data + bt_index;
                    if (jl_bt_is_native(bt_entry))
                        continue;
                    // Found an extended backtrace entry: iterate over any
                    // GC-managed values inside.
                    size_t njlvals = jl_bt_num_jlvals(bt_entry);
                    while (jlval_index < njlvals) {
                        jl_value_t** new_obj_edge = &bt_entry[2 + jlval_index].jlvalue;
                        jlval_index += 1;
                        process_edge(closure, new_obj_edge);
                    }
                    jlval_index = 0;
                }

                jl_bt_element_t *stack_raw = (jl_bt_element_t *)(excstack+1);
                jl_value_t** stack_obj_edge = &stack_raw[itr-1].jlvalue;

                itr = jl_excstack_next(excstack, itr);
                bt_index = 0;
                jlval_index = 0;
                process_edge(closure, stack_obj_edge);
            }
        }
        const jl_datatype_layout_t *layout = jl_task_type->layout; // inlining label `obj8_loaded` from mark_loop 
        assert(layout->fielddesc_type == 0);
        assert(layout->nfields > 0);
        uint32_t npointers = layout->npointers;
        uint8_t *obj8_begin = (uint8_t*)jl_dt_layout_ptrs(layout);
        uint8_t *obj8_end = obj8_begin + npointers;
        (void)jl_assume(obj8_begin < obj8_end);
        for (; obj8_begin < obj8_end; obj8_begin++) {
            jl_value_t **slot = &((jl_value_t**)obj)[*obj8_begin];
            process_edge(closure, slot);
        }
    } else if (vt == jl_string_type) { // scanning a jl_string_type object
        return;
    } else {  // scanning a jl_datatype object
        if (vt == jl_weakref_type) {
            return;
        }
        const jl_datatype_layout_t *layout = vt->layout;
        uint32_t npointers = layout->npointers;
        if (npointers == 0) {
            return;
        } else {
            assert(layout->nfields > 0 && layout->fielddesc_type != 3 && "opaque types should have been handled specially");
            if (layout->fielddesc_type == 0) { // inlining label `obj8_loaded` from mark_loop 
                uint8_t *obj8_begin;
                uint8_t *obj8_end;

                obj8_begin = (uint8_t*)jl_dt_layout_ptrs(layout);
                obj8_end = obj8_begin + npointers;

                (void)jl_assume(obj8_begin < obj8_end);
                for (; obj8_begin < obj8_end; obj8_begin++) {
                    jl_value_t **slot = &((jl_value_t**)obj)[*obj8_begin];
                    process_edge(closure, slot);
                }
            }
            else if(layout->fielddesc_type == 1) { // inlining label `obj16_loaded` from mark_loop 
                // scan obj16
                uint16_t *obj16_begin;
                uint16_t *obj16_end;
                obj16_begin = (uint16_t*)jl_dt_layout_ptrs(layout);
                obj16_end = obj16_begin + npointers;
                for (; obj16_begin < obj16_end; obj16_begin++) {
                    jl_value_t **slot = &((jl_value_t**)obj)[*obj16_begin];
                    process_edge(closure, slot);
                }
            }
            else if (layout->fielddesc_type == 2) {
                uint32_t *obj32_begin = (uint32_t*)jl_dt_layout_ptrs(layout);
                uint32_t *obj32_end = obj32_begin + npointers;
                for (; obj32_begin < obj32_end; obj32_begin++) {
                    jl_value_t **slot = &((jl_value_t**)obj)[*obj32_begin];
                    process_edge(closure, slot);
                }
            }
            else {
                // simply dispatch the work at the end of the function
                assert(layout->fielddesc_type == 3);
                runtime_panic();
            }
        }
    }

    return;
}


Julia_Upcalls mmtk_upcalls = { scan_julia_obj, scan_julia_exc_obj, get_stackbase, calculate_roots, run_finalizer_function, get_jl_last_err, set_jl_last_err, get_lo_size,
                               get_so_size, get_obj_start_ref, wait_for_the_world, set_gc_initial_state, set_gc_final_state, set_gc_old_state, mmtk_jl_run_finalizers,
                               jl_throw_out_of_memory_error, mark_object_as_scanned, object_has_been_scanned, mmtk_sweep_malloced_arrays,
                               mmtk_wait_in_a_safepoint, mmtk_exit_from_safepoint
                             };<|MERGE_RESOLUTION|>--- conflicted
+++ resolved
@@ -317,13 +317,6 @@
                     tsz = ((size_t)a->data - a->offset*a->elsize) - (size_t)a;
                     tsz += jl_array_nbytes(a);
                 }
-                if (tsz + sizeof(jl_taggedvalue_t) > 2032) { // if it's too large to be inlined (a->data and a are disjoint objects)
-                    tsz = sizeof(jl_array_t) + ndimwords*sizeof(size_t); // simply keep the info before data
-                }
-            }
-            if (tsz + sizeof(jl_taggedvalue_t) > 2032) {
-                printf("size greater than minimum!\n");
-                runtime_panic();
             }
             if (a->flags.pooled && tsz > 2032) { // a->data is actually a separate object and not inlined
                 tsz = sizeof(jl_array_t) + ndimwords*sizeof(size_t);
@@ -332,7 +325,6 @@
             return tsz + sizeof(jl_taggedvalue_t);
         } else if (a->flags.how == 1) {
             int ndimwords = jl_array_ndimwords(jl_array_ndims(a));
-<<<<<<< HEAD
             size_t tsz = sizeof(jl_array_t) + ndimwords*sizeof(size_t);
             return tsz + sizeof(jl_taggedvalue_t);
         } else if (a->flags.how == 2) {
@@ -362,94 +354,6 @@
     } else  {
         size_t dtsz = jl_datatype_size(vt);
         return dtsz + sizeof(jl_taggedvalue_t);
-=======
-            int tsz = sizeof(jl_array_t) + ndimwords*sizeof(size_t);
-            if (tsz + sizeof(jl_taggedvalue_t) > 2032) {
-                printf("size greater than minimum!\n");
-                runtime_panic();
-            }
-            int pool_id = jl_gc_szclass(tsz + sizeof(jl_taggedvalue_t));
-            int osize = jl_gc_sizeclasses[pool_id];
-
-            return osize;
-        } else if (a->flags.how == 2) {
-            int ndimwords = jl_array_ndimwords(jl_array_ndims(a));
-            int tsz = sizeof(jl_array_t) + ndimwords*sizeof(size_t);
-            if (tsz + sizeof(jl_taggedvalue_t) > 2032) {
-                printf("size greater than minimum!\n");
-                runtime_panic();
-            }
-            int pool_id = jl_gc_szclass(tsz + sizeof(jl_taggedvalue_t));
-            int osize = jl_gc_sizeclasses[pool_id];
-
-            return osize;
-        } else if (a->flags.how == 3) {
-            int ndimwords = jl_array_ndimwords(jl_array_ndims(a));
-            int tsz = sizeof(jl_array_t) + ndimwords * sizeof(size_t) + sizeof(void*);
-            if (tsz + sizeof(jl_taggedvalue_t) > 2032) {
-                printf("size greater than minimum!\n");
-                runtime_panic();
-            }
-            int pool_id = jl_gc_szclass(tsz + sizeof(jl_taggedvalue_t));
-            int osize = jl_gc_sizeclasses[pool_id];
-            return osize;
-        }
-    } else if (vt == jl_simplevector_type) {
-        size_t l = jl_svec_len(obj);
-        if (l * sizeof(void*) + sizeof(jl_svec_t) + sizeof(jl_taggedvalue_t) > 2032) {
-            printf("size greater than minimum!\n");
-            runtime_panic();
-        }
-        int pool_id = jl_gc_szclass(l * sizeof(void*) + sizeof(jl_svec_t) + sizeof(jl_taggedvalue_t));
-        int osize = jl_gc_sizeclasses[pool_id];
-        return osize;
-    } else if (vt == jl_module_type) {
-        size_t dtsz = sizeof(jl_module_t);
-        if (dtsz + sizeof(jl_taggedvalue_t) > 2032) {
-            printf("size greater than minimum!\n");
-            runtime_panic();
-        }
-        int pool_id = jl_gc_szclass(dtsz + sizeof(jl_taggedvalue_t));
-        int osize = jl_gc_sizeclasses[pool_id];
-        return osize;
-    } else if (vt == jl_task_type) {
-        size_t dtsz = sizeof(jl_task_t);
-        if (dtsz + sizeof(jl_taggedvalue_t) > 2032) {
-            printf("size greater than minimum!\n");
-            runtime_panic();
-        }
-        int pool_id = jl_gc_szclass(dtsz + sizeof(jl_taggedvalue_t));
-        int osize = jl_gc_sizeclasses[pool_id];
-        return osize;
-    } else if (vt == jl_string_type) {
-        size_t dtsz = jl_string_len(obj) + sizeof(size_t) + 1;
-        if (dtsz + sizeof(jl_taggedvalue_t) > 2032) {
-            printf("size greater than minimum!\n");
-            runtime_panic();
-        }
-        int pool_id = jl_gc_szclass_align8(dtsz + sizeof(jl_taggedvalue_t));
-        int osize = jl_gc_sizeclasses[pool_id];
-        return osize;
-    } else if (vt == jl_method_type) {
-        size_t dtsz = sizeof(jl_method_t);
-        if (dtsz + sizeof(jl_taggedvalue_t) > 2032) {
-            printf("size greater than minimum!\n");
-            runtime_panic();
-        }
-        int pool_id = jl_gc_szclass(dtsz + sizeof(jl_taggedvalue_t));
-        
-        int osize = jl_gc_sizeclasses[pool_id];
-        return osize;
-    } else  {
-        size_t dtsz = jl_datatype_size(vt);
-        if (dtsz + sizeof(jl_taggedvalue_t) > 2032) {
-            printf("size greater than minimum!\n");
-            runtime_panic();
-        }
-        int pool_id = jl_gc_szclass(dtsz + sizeof(jl_taggedvalue_t));
-        int osize = jl_gc_sizeclasses[pool_id];
-        return osize;
->>>>>>> 8efd30c3
     }
 }
 
