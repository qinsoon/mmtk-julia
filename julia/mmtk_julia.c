--- conflicted
+++ resolved
@@ -34,65 +34,63 @@
 
 JL_DLLEXPORT void (jl_mmtk_harness_end)(void)
 {
-<<<<<<< HEAD
     mmtk_harness_end();
-=======
-    harness_end();
 }
 
 JL_DLLEXPORT jl_value_t *jl_mmtk_gc_alloc_default_llvm(int pool_offset, size_t osize)
 {
-    jl_ptls_t ptls = (jl_ptls_t)jl_get_ptls_states();
-
+    // jl_ptls_t ptls = (jl_ptls_t)jl_get_ptls_states();
+
+    // // safepoint
+    // jl_gc_safepoint_(ptls);
+
+    // jl_value_t *v;
+    // jl_taggedvalue_t *v_tagged;
+
+    // // v needs to be 16 byte aligned, therefore v_tagged needs to be offset accordingly to consider the size of header
+    // ptls->mmtk_mutator_ptr->allocators.immix[0].cursor = ptls->cursor;
+
+    // v_tagged = (jl_taggedvalue_t *) alloc(ptls->mmtk_mutator_ptr, osize, 16, 8, 0);
+
+    // ptls->cursor = ptls->mmtk_mutator_ptr->allocators.immix[0].cursor;
+    // ptls->limit = ptls->mmtk_mutator_ptr->allocators.immix[0].limit;
+
+    // v = jl_valueof(v_tagged);
+
+    // post_alloc(ptls->mmtk_mutator_ptr, v, osize, 0);
+    // ptls->gc_num.allocd += osize;
+    // ptls->gc_num.poolalloc++;
+
+    // return v;
+
+    // Is this used?
+    return (jl_value_t*) 0;
+}
+
+STATIC_INLINE void* alloc_default_object(jl_ptls_t ptls, size_t size, int offset) {
+    // int64_t delta = (-offset -(int64_t)(ptls->cursor)) & 15; // aligned to 16
+    // uint64_t aligned_addr = (uint64_t)ptls->cursor + delta;
+
+    // if(__unlikely(aligned_addr+size > (uint64_t)ptls->limit)) {
+    //     jl_ptls_t ptls2 = (jl_ptls_t)jl_get_ptls_states();
+    //     ptls2->mmtk_mutator_ptr->allocators.immix[0].cursor = ptls2->cursor;
+    //     void* res = alloc(ptls2->mmtk_mutator_ptr, size, 16, offset, 0);
+    //     ptls2->cursor = ptls2->mmtk_mutator_ptr->allocators.immix[0].cursor;
+    //     ptls2->limit = ptls2->mmtk_mutator_ptr->allocators.immix[0].limit;
+    //     return res;
+    // } else {
+    //     ptls->cursor = (void*) (aligned_addr+size);
+    //     return (void*) aligned_addr;
+    // }
+
+    // Is this used?
+    return (void*) 0;
+}
+
+JL_DLLEXPORT jl_value_t *jl_mmtk_gc_alloc_default(jl_ptls_t ptls, size_t osize, void *ty)
+{
     // safepoint
-    jl_gc_safepoint_(ptls);
-
-    jl_value_t *v;
-    jl_taggedvalue_t *v_tagged;
-
-    // v needs to be 16 byte aligned, therefore v_tagged needs to be offset accordingly to consider the size of header
-    ptls->mmtk_mutator_ptr->allocators.immix[0].cursor = ptls->cursor;
-
-    v_tagged = (jl_taggedvalue_t *) alloc(ptls->mmtk_mutator_ptr, osize, 16, 8, 0);
-
-    ptls->cursor = ptls->mmtk_mutator_ptr->allocators.immix[0].cursor;
-    ptls->limit = ptls->mmtk_mutator_ptr->allocators.immix[0].limit;
-
-    v = jl_valueof(v_tagged);
-
-    post_alloc(ptls->mmtk_mutator_ptr, v, osize, 0);
-    ptls->gc_num.allocd += osize;
-    ptls->gc_num.poolalloc++;
-
-    return v;
-}
-
-STATIC_INLINE void* alloc_default_object(jl_ptls_t ptls, size_t size, int offset) {
-    int64_t delta = (-offset -(int64_t)(ptls->cursor)) & 15; // aligned to 16
-    uint64_t aligned_addr = (uint64_t)ptls->cursor + delta;
-
-    if(__unlikely(aligned_addr+size > (uint64_t)ptls->limit)) {
-        jl_ptls_t ptls2 = (jl_ptls_t)jl_get_ptls_states();
-        ptls2->mmtk_mutator_ptr->allocators.immix[0].cursor = ptls2->cursor;
-        void* res = alloc(ptls2->mmtk_mutator_ptr, size, 16, offset, 0);
-        ptls2->cursor = ptls2->mmtk_mutator_ptr->allocators.immix[0].cursor;
-        ptls2->limit = ptls2->mmtk_mutator_ptr->allocators.immix[0].limit;
-        return res;
-    } else {
-        ptls->cursor = (void*) (aligned_addr+size);
-        return (void*) aligned_addr;
-    }
->>>>>>> 6fda5710
-}
-
-JL_DLLEXPORT jl_value_t *jl_mmtk_gc_alloc_default(jl_ptls_t ptls, size_t osize, void *ty)
-{
-    // safepoint
-<<<<<<< HEAD
     jl_gc_safepoint();
-=======
-    jl_gc_safepoint_(ptls);
->>>>>>> 6fda5710
 
     jl_value_t *v;
     if ((uintptr_t)ty != jl_buff_tag) {
@@ -118,11 +116,7 @@
 JL_DLLEXPORT jl_value_t *jl_mmtk_gc_alloc_big(jl_ptls_t ptls, size_t sz)
 {
     // safepoint
-<<<<<<< HEAD
     jl_gc_safepoint();
-=======
-    jl_gc_safepoint_(ptls);
->>>>>>> 6fda5710
 
     size_t offs = offsetof(bigval_t, header);
     assert(sz >= sizeof(jl_taggedvalue_t) && "sz must include tag");
@@ -318,120 +312,20 @@
         jl_array_t* a = (jl_array_t*) obj;
         if (a->flags.how == 0) {
             int ndimwords = jl_array_ndimwords(jl_array_ndims(a));
-<<<<<<< HEAD
-            int tsz = sizeof(jl_array_t) + ndimwords*sizeof(size_t);
+            size_t tsz = sizeof(jl_array_t) + ndimwords*sizeof(size_t);
             if (mmtk_object_is_managed_by_mmtk(a->data)) {
-=======
-            size_t tsz = sizeof(jl_array_t) + ndimwords*sizeof(size_t);
-            if (object_is_managed_by_mmtk(a->data)) {
->>>>>>> 6fda5710
                 size_t pre_data_bytes = ((size_t)a->data - a->offset*a->elsize) - (size_t)a;
                 if (pre_data_bytes > 0) { // a->data is allocated after a
                     tsz = ((size_t)a->data - a->offset*a->elsize) - (size_t)a;
                     tsz += jl_array_nbytes(a);
                 }
             }
-<<<<<<< HEAD
-            if (tsz + sizeof(jl_taggedvalue_t) > 2032) {
-                printf("size greater than minimum!\n");
-                mmtk_runtime_panic();
-=======
             if (a->flags.pooled && tsz > 2032) { // a->data is actually a separate object and not inlined
                 tsz = sizeof(jl_array_t) + ndimwords*sizeof(size_t);
->>>>>>> 6fda5710
-            }
 
             return tsz + sizeof(jl_taggedvalue_t);
         } else if (a->flags.how == 1) {
             int ndimwords = jl_array_ndimwords(jl_array_ndims(a));
-<<<<<<< HEAD
-            int tsz = sizeof(jl_array_t) + ndimwords*sizeof(size_t);
-            if (tsz + sizeof(jl_taggedvalue_t) > 2032) {
-                printf("size greater than minimum!\n");
-                mmtk_runtime_panic();
-            }
-            int pool_id = jl_gc_szclass(tsz + sizeof(jl_taggedvalue_t));
-            int osize = jl_gc_sizeclasses[pool_id];
-
-            return osize;
-        } else if (a->flags.how == 2) {
-            int ndimwords = jl_array_ndimwords(jl_array_ndims(a));
-            int tsz = sizeof(jl_array_t) + ndimwords*sizeof(size_t);
-            if (tsz + sizeof(jl_taggedvalue_t) > 2032) {
-                printf("size greater than minimum!\n");
-                mmtk_runtime_panic();
-            }
-            int pool_id = jl_gc_szclass(tsz + sizeof(jl_taggedvalue_t));
-            int osize = jl_gc_sizeclasses[pool_id];
-
-            return osize;
-        } else if (a->flags.how == 3) {
-            int ndimwords = jl_array_ndimwords(jl_array_ndims(a));
-            int tsz = sizeof(jl_array_t) + ndimwords * sizeof(size_t) + sizeof(void*);
-            if (tsz + sizeof(jl_taggedvalue_t) > 2032) {
-                printf("size greater than minimum!\n");
-                mmtk_runtime_panic();
-            }
-            int pool_id = jl_gc_szclass(tsz + sizeof(jl_taggedvalue_t));
-            int osize = jl_gc_sizeclasses[pool_id];
-            return osize;
-        }
-    } else if (vt == jl_simplevector_type) {
-        size_t l = jl_svec_len(obj);
-        if (l * sizeof(void*) + sizeof(jl_svec_t) + sizeof(jl_taggedvalue_t) > 2032) {
-            printf("size greater than minimum!\n");
-            mmtk_runtime_panic();
-        }
-        int pool_id = jl_gc_szclass(l * sizeof(void*) + sizeof(jl_svec_t) + sizeof(jl_taggedvalue_t));
-        int osize = jl_gc_sizeclasses[pool_id];
-        return osize;
-    } else if (vt == jl_module_type) {
-        size_t dtsz = sizeof(jl_module_t);
-        if (dtsz + sizeof(jl_taggedvalue_t) > 2032) {
-            printf("size greater than minimum!\n");
-            mmtk_runtime_panic();
-        }
-        int pool_id = jl_gc_szclass(dtsz + sizeof(jl_taggedvalue_t));
-        int osize = jl_gc_sizeclasses[pool_id];
-        return osize;
-    } else if (vt == jl_task_type) {
-        size_t dtsz = sizeof(jl_task_t);
-        if (dtsz + sizeof(jl_taggedvalue_t) > 2032) {
-            printf("size greater than minimum!\n");
-            mmtk_runtime_panic();
-        }
-        int pool_id = jl_gc_szclass(dtsz + sizeof(jl_taggedvalue_t));
-        int osize = jl_gc_sizeclasses[pool_id];
-        return osize;
-    } else if (vt == jl_string_type) {
-        size_t dtsz = jl_string_len(obj) + sizeof(size_t) + 1;
-        if (dtsz + sizeof(jl_taggedvalue_t) > 2032) {
-            printf("size greater than minimum!\n");
-            mmtk_runtime_panic();
-        }
-        int pool_id = jl_gc_szclass_align8(dtsz + sizeof(jl_taggedvalue_t));
-        int osize = jl_gc_sizeclasses[pool_id];
-        return osize;
-    } else if (vt == jl_method_type) {
-        size_t dtsz = sizeof(jl_method_t);
-        if (dtsz + sizeof(jl_taggedvalue_t) > 2032) {
-            printf("size greater than minimum!\n");
-            mmtk_runtime_panic();
-        }
-        int pool_id = jl_gc_szclass(dtsz + sizeof(jl_taggedvalue_t));
-        
-        int osize = jl_gc_sizeclasses[pool_id];
-        return osize;
-    } else  {
-        size_t dtsz = jl_datatype_size(vt);
-        if (dtsz + sizeof(jl_taggedvalue_t) > 2032) {
-            printf("size greater than minimum!\n");
-            mmtk_runtime_panic();
-        }
-        int pool_id = jl_gc_szclass(dtsz + sizeof(jl_taggedvalue_t));
-        int osize = jl_gc_sizeclasses[pool_id];
-        return osize;
-=======
             size_t tsz = sizeof(jl_array_t) + ndimwords*sizeof(size_t);
             return tsz + sizeof(jl_taggedvalue_t);
         } else if (a->flags.how == 2) {
@@ -461,7 +355,6 @@
     } else  {
         size_t dtsz = jl_datatype_size(vt);
         return dtsz + sizeof(jl_taggedvalue_t);
->>>>>>> 6fda5710
     }
     return 0;
 }
