--- conflicted
+++ resolved
@@ -10,13 +10,8 @@
 fi
 # debug or release
 build_type=$1
-<<<<<<< HEAD
-# Continue the build? We do not clean previous build in this case.
-continue_build=$2
-=======
 # plan to use
 plan=$2
->>>>>>> 2deb281c
 
 # helloworld.jl
 HELLO_WORLD_JL=$BINDING_PATH/.github/scripts/hello_world.jl
@@ -33,10 +28,7 @@
 cd $JULIA_PATH
 
 # Clean first
-if [[ -z "$continue_build" ]]; then
-  make cleanall
-fi
-
+make cleanall
 # Build
 cp $BINDING_PATH/.github/scripts/Make.user $JULIA_PATH/
 MMTK_BUILD=$build_type make
