--- conflicted
+++ resolved
@@ -15,12 +15,6 @@
 # moving vs non-moving
 is_moving=$3
 
-if [ "$is_moving" == "Default" ]; then
-    conservative=1
-else
-    conservative=0
-fi
-
 # helloworld.jl
 HELLO_WORLD_JL=$BINDING_PATH/.github/scripts/hello_world.jl
 
@@ -34,8 +28,10 @@
 moving_feature=${is_moving,,}
 if [ "$is_moving" == "Default" ]; then
     tpin_roots=1
+    conservative=1
 else
     tpin_roots=0
+    conservative=0
 fi
 
 cd $MMTK_JULIA_DIR/mmtk
@@ -47,10 +43,6 @@
 make cleanall
 # Build
 cp $BINDING_PATH/.github/scripts/Make.user $JULIA_PATH/
-<<<<<<< HEAD
-MMTK_PLAN=$plan MMTK_BUILD=$build_type MMTK_CONSERVATIVE=$conservative make
-=======
-MMTK_PLAN=$plan MMTK_BUILD=$build_type MMTK_TPIN_ROOTS=$tpin_roots make
->>>>>>> 6a287364
+MMTK_PLAN=$plan MMTK_BUILD=$build_type MMTK_CONSERVATIVE=$conservative MMTK_TPIN_ROOTS=$tpin_roots make
 # Run hello world
 $JULIA_PATH/julia $HELLO_WORLD_JL