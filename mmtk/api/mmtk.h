#ifndef MMTK_H
#define MMTK_H

#include <stdbool.h>
#include <stddef.h>
#include <stdint.h>
#include "gc.h"

#ifdef __cplusplus
extern "C" {
#endif


typedef struct {
    void* a;
    void* b;
} closure_pointer;
typedef void* MMTk_Mutator;
typedef void* MMTk_TraceLocal;
<<<<<<< HEAD
// typedef void* (*TraceSlotFn)(void* slot, long offset);
// typedef void* (*TraceObjFn)(void* obj, bool scan_obj);
// typedef void* (*ScanObjFn)(void* obj);
// typedef void* (*DispatchScnObjFn)(void** vec, int len, int cap, int final, closure_pointer closure);
=======
>>>>>>> ff401f9b
typedef void (*ProcessEdgeFn)(closure_pointer closure, void* slot);
typedef void (*ProcessOffsetEdgeFn)(closure_pointer closure, void* slot, int offset);

/**
 * Allocation
 */
extern MMTk_Mutator bind_mutator(void *tls, int tid);
extern void add_mutator_ref(void* mutator_ref);
extern void destroy_mutator(MMTk_Mutator mutator);

extern void* alloc(MMTk_Mutator mutator, size_t size,
    size_t align, size_t offset, int allocator);

extern void* alloc_large(MMTk_Mutator mutator, size_t size,
    size_t align, size_t offset, int allocator);    

extern void post_alloc(MMTk_Mutator mutator, void* refer,
    size_t bytes, int allocator);

extern void add_object_to_mmtk_roots(void *obj);
extern void process_root_edges(closure_pointer c, void* slot);

extern void* mmtk_counted_malloc(size_t size);
extern void* mmtk_malloc(size_t size);
extern void* mmtk_counted_calloc(size_t n, size_t size);
extern void* mmtk_calloc(size_t n, size_t size);
extern void* mmtk_realloc(void* addr, size_t size);
extern void* mmtk_realloc_with_old_size(void* addr, size_t size, size_t old_size);
extern void mmtk_free_with_size(void* addr, size_t old_size);
extern void mmtk_free(void* addr);
extern void* mmtk_malloc_aligned(size_t size, size_t alignment);
extern void mmtk_free_aligned(void* addr);

extern bool is_live_object(void* ref);
extern bool is_mapped_object(void* ref);
extern bool is_mapped_address(void* addr);
extern void modify_check(void* ref);
extern int object_is_managed_by_mmtk(void* addr);
extern void runtime_panic(void);
extern void unreachable(void);

<<<<<<< HEAD
// Write barriers
extern void mmtk_object_reference_write_post(MMTk_Mutator mutator, void* src, void* target);
extern void mmtk_memory_region_copy(MMTk_Mutator mutator, void* src_obj, void* src_addr, void* dst_obj, void* dst_addr, size_t size);

// Post alloc on an immortal region
extern void mmtk_immortal_region_post_alloc(void* addr, size_t size);
// Set the given address range as an MMTk VM space
extern void mmtk_set_vm_space(void* addr, size_t size);
=======
extern void mmtk_set_vm_space(void* addr, size_t size);

// Write barriers
extern void mmtk_memory_region_copy(MMTk_Mutator mutator, void* src_obj, void* src_addr, void* dst_obj, void* dst_addr, size_t size);
extern void mmtk_object_reference_write_post(MMTk_Mutator mutator, const void* src, const void* target);
extern uint8_t mmtk_needs_write_barrier(void);
>>>>>>> ff401f9b

/**
 * Tracing
 */
extern void report_delayed_root_edge(MMTk_TraceLocal trace_local,
                                     void* addr);

extern bool will_not_move_in_current_collection(MMTk_TraceLocal trace_local,
                                                void* obj);

extern void process_interior_edge(MMTk_TraceLocal trace_local, void* target,
                                  void* slot, bool root);

extern void* trace_get_forwarded_referent(MMTk_TraceLocal trace_local, void* obj);

extern void* trace_get_forwarded_reference(MMTk_TraceLocal trace_local, void* obj);

extern void* trace_retain_referent(MMTk_TraceLocal trace_local, void* obj);

/**
 * Julia-specific
 */

// When we call upcalls from Rust, we assume:
// * int is 4 bytes
// * size_t is 8 bytes
typedef struct {
    void (* scan_julia_obj) (jl_value_t* obj, closure_pointer closure, ProcessEdgeFn process_edge, ProcessOffsetEdgeFn process_offset_edge);
    void (* scan_julia_exc_obj) (jl_task_t* obj, closure_pointer closure, ProcessEdgeFn process_edge);
    void* (* get_stackbase) (int16_t tid);
    void (* calculate_roots) (jl_ptls_t tls);
    void (* run_finalizer_function) (jl_value_t* obj, jl_value_t* function, bool is_ptr);
    int (* get_jl_last_err) (void);
    void (* set_jl_last_err) (int e);
    // FIXME: I don't think this is correct, as we pass an object reference to get_lo_size, in the same way as get_so_size.
    size_t (* get_lo_size) (bigval_t obj);
    size_t (* get_so_size) (jl_value_t* obj);
    void* (* get_obj_start_ref) (jl_value_t* obj);
    void (* wait_for_the_world) (void);
    int8_t (* set_gc_initial_state) (jl_ptls_t tls);
    void (* set_gc_final_state) (int8_t old_state);
    void (* set_gc_old_state) (int8_t old_state);
    void (* mmtk_jl_run_finalizers) (jl_ptls_t tls);
    void (* jl_throw_out_of_memory_error) (void);
    void (* mark_object_as_scanned) (jl_value_t* obj);
    int8_t (* object_has_been_scanned) (jl_value_t* obj);
    void (* sweep_malloced_array) (void);
    void (* wait_in_a_safepoint) (void);
    void (* exit_from_safepoint) (int8_t old_state);
} Julia_Upcalls;

/**
 * Misc
 */
extern void gc_init(long long min_heap_size, long long max_heap_size, Julia_Upcalls *calls, long header_size);
extern bool will_never_move(void* object);
extern bool process(char* name, char* value);
extern void scan_region(void);
extern void handle_user_collection_request(void *tls);
extern void initialize_collection(void* tls);
extern void enable_collection(void);
extern void disable_collection(void);
extern void start_control_collector(void *tls);
extern void start_worker(void *tls, void* worker, void* mmtk);
extern void process_julia_obj(void* addr);
extern void register_finalizer(void* obj, void* function, bool is_ptr);
extern void run_finalizers_for_obj(void* obj);
extern void mmtk_run_finalizers(bool at_exit);
extern void mmtk_gc_poll(void *tls);

/**
 * VM Accounting
 */
extern size_t free_bytes(void);
extern size_t total_bytes(void);
extern size_t used_bytes(void);
extern void* starting_heap_address(void);
extern void* last_heap_address(void);

/**
 * Reference Processing
 */
extern void mmtk_add_weak_candidate(void* ref);
extern void mmtk_add_soft_candidate(void* ref);
extern void mmtk_add_phantom_candidate(void* ref);

extern void harness_begin(void *tls);
extern void harness_end(void);

#ifdef __cplusplus
}
#endif

#endif // MMTK_H
<|MERGE_RESOLUTION|>--- conflicted
+++ resolved
@@ -17,13 +17,6 @@
 } closure_pointer;
 typedef void* MMTk_Mutator;
 typedef void* MMTk_TraceLocal;
-<<<<<<< HEAD
-// typedef void* (*TraceSlotFn)(void* slot, long offset);
-// typedef void* (*TraceObjFn)(void* obj, bool scan_obj);
-// typedef void* (*ScanObjFn)(void* obj);
-// typedef void* (*DispatchScnObjFn)(void** vec, int len, int cap, int final, closure_pointer closure);
-=======
->>>>>>> ff401f9b
 typedef void (*ProcessEdgeFn)(closure_pointer closure, void* slot);
 typedef void (*ProcessOffsetEdgeFn)(closure_pointer closure, void* slot, int offset);
 
@@ -65,23 +58,13 @@
 extern void runtime_panic(void);
 extern void unreachable(void);
 
-<<<<<<< HEAD
-// Write barriers
-extern void mmtk_object_reference_write_post(MMTk_Mutator mutator, void* src, void* target);
-extern void mmtk_memory_region_copy(MMTk_Mutator mutator, void* src_obj, void* src_addr, void* dst_obj, void* dst_addr, size_t size);
-
-// Post alloc on an immortal region
+extern void mmtk_set_vm_space(void* addr, size_t size);
 extern void mmtk_immortal_region_post_alloc(void* addr, size_t size);
-// Set the given address range as an MMTk VM space
-extern void mmtk_set_vm_space(void* addr, size_t size);
-=======
-extern void mmtk_set_vm_space(void* addr, size_t size);
 
 // Write barriers
 extern void mmtk_memory_region_copy(MMTk_Mutator mutator, void* src_obj, void* src_addr, void* dst_obj, void* dst_addr, size_t size);
 extern void mmtk_object_reference_write_post(MMTk_Mutator mutator, const void* src, const void* target);
 extern uint8_t mmtk_needs_write_barrier(void);
->>>>>>> ff401f9b
 
 /**
  * Tracing
