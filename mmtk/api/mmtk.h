#ifndef MMTK_H
#define MMTK_H

#include <stdbool.h>
#include <stddef.h>
#include <stdint.h>

#ifdef __cplusplus
extern "C" {
#endif


typedef struct {
    void* a;
    void* b;
} closure_pointer;
typedef void* MMTk_Mutator;
typedef void* MMTk_TraceLocal;
typedef void (*ProcessEdgeFn)(closure_pointer closure, void* slot);
typedef void (*ProcessOffsetEdgeFn)(closure_pointer closure, void* slot, int offset);

/**
 * Allocation
 */
extern MMTk_Mutator mmtk_bind_mutator(void *tls, int tid);
extern void mmtk_post_bind_mutator(MMTk_Mutator mutator, MMTk_Mutator original_mutator);
extern void mmtk_destroy_mutator(MMTk_Mutator mutator);

extern void* mmtk_alloc(MMTk_Mutator mutator, size_t size,
    size_t align, size_t offset, int allocator);

extern void* mmtk_alloc_large(MMTk_Mutator mutator, size_t size,
    size_t align, size_t offset, int allocator);    

extern void mmtk_post_alloc(MMTk_Mutator mutator, void* refer,
    size_t bytes, int allocator);

extern void mmtk_add_object_to_mmtk_roots(void *obj);
extern void mmtk_process_root_edges(closure_pointer c, void* slot);

extern void* mmtk_counted_malloc(size_t size);
extern void* mmtk_malloc(size_t size);
extern void* mmtk_counted_calloc(size_t n, size_t size);
extern void* mmtk_calloc(size_t n, size_t size);
extern void* mmtk_realloc(void* addr, size_t size);
extern void* mmtk_realloc_with_old_size(void* addr, size_t size, size_t old_size);
extern void mmtk_free_with_size(void* addr, size_t old_size);
extern void mmtk_free(void* addr);
extern void* mmtk_malloc_aligned(size_t size, size_t alignment);
extern void mmtk_free_aligned(void* addr);

extern bool mmtk_is_live_object(void* ref);
extern bool mmtk_is_mapped_object(void* ref);
extern bool mmtk_is_mapped_address(void* addr);
extern void mmtk_modify_check(void* ref);
extern int mmtk_object_is_managed_by_mmtk(void* addr);
extern void mmtk_runtime_panic(void);
extern void mmtk_unreachable(void);

extern void mmtk_set_vm_space(void* addr, size_t size);
extern void mmtk_immortal_region_post_alloc(void* addr, size_t size);

// Write barriers
extern void mmtk_memory_region_copy(MMTk_Mutator mutator, void* src_obj, void* src_addr, void* dst_obj, void* dst_addr, size_t size);
extern void mmtk_object_reference_write_post(MMTk_Mutator mutator, const void* src, const void* target);
extern void mmtk_object_reference_write_slow(MMTk_Mutator mutator, const void* src, const void* target);
extern const uint8_t MMTK_NEEDS_WRITE_BARRIER;
extern const uint8_t MMTK_NO_BARRIER;
extern const uint8_t MMTK_OBJECT_BARRIER;
extern const void* MMTK_SIDE_LOG_BIT_BASE_ADDRESS;

/**
 * Julia-specific
 */

// When we call upcalls from Rust, we assume:
// * int is 4 bytes
// * size_t is 8 bytes
typedef struct {
    void (* scan_julia_obj) (void* obj, closure_pointer closure, ProcessEdgeFn process_edge, ProcessOffsetEdgeFn process_offset_edge);
    void (* scan_julia_exc_obj) (void* obj, closure_pointer closure, ProcessEdgeFn process_edge);
    void* (* get_stackbase) (int16_t tid);
    void (* calculate_roots) (void* tls);
    void (* run_finalizer_function) (void* obj, void* function, bool is_ptr);
    int (* get_jl_last_err) (void);
    void (* set_jl_last_err) (int e);
<<<<<<< HEAD
    // FIXME: I don't think this is correct, as we pass an object reference to get_lo_size, in the same way as get_so_size.
    size_t (* get_lo_size) (void* obj);
    size_t (* get_so_size) (void* obj);
    void* (* get_obj_start_ref) (void* obj);
=======
    size_t (* get_lo_size) (jl_value_t* obj);
    size_t (* get_so_size) (jl_value_t* obj);
    void* (* get_obj_start_ref) (jl_value_t* obj);
>>>>>>> 50d37024
    void (* wait_for_the_world) (void);
    int8_t (* set_gc_initial_state) (void* tls);
    void (* set_gc_final_state) (int8_t old_state);
    void (* set_gc_old_state) (int8_t old_state);
    void (* mmtk_jl_run_finalizers) (void* tls);
    void (* jl_throw_out_of_memory_error) (void);
    void (* mark_object_as_scanned) (void* obj);
    int8_t (* object_has_been_scanned) (void* obj);
    void (* sweep_malloced_array) (void);
    void (* wait_in_a_safepoint) (void);
    void (* exit_from_safepoint) (int8_t old_state);
    uint64_t (* jl_hrtime) (void);
    void (* update_gc_time) (uint64_t);
    uintptr_t (* get_abi_structs_checksum_c) (void);
} Julia_Upcalls;

/**
 * Misc
 */
extern void mmtk_gc_init(uintptr_t min_heap_size, uintptr_t max_heap_size, uintptr_t n_gcthreads, Julia_Upcalls *calls, uintptr_t header_size);
extern bool mmtk_will_never_move(void* object);
extern bool mmtk_process(char* name, char* value);
extern void mmtk_scan_region(void);
extern void mmtk_handle_user_collection_request(void *tls, uint8_t collection);
extern void mmtk_initialize_collection(void* tls);
extern void mmtk_enable_collection(void);
extern void mmtk_disable_collection(void);
extern void mmtk_start_control_collector(void *tls);
extern void mmtk_start_worker(void *tls, void* worker, void* mmtk);
extern void mmtk_process_julia_obj(void* addr);
extern void mmtk_register_finalizer(void* obj, void* function, bool is_ptr);
extern void mmtk_run_finalizers_for_obj(void* obj);
extern void mmtk_run_finalizers(bool at_exit);
extern void mmtk_gc_poll(void *tls);

/**
 * VM Accounting
 */
extern size_t mmtk_free_bytes(void);
extern size_t mmtk_total_bytes(void);
extern size_t mmtk_used_bytes(void);
extern void* mmtk_starting_heap_address(void);
extern void* mmtk_last_heap_address(void);

/**
 * Reference Processing
 */
extern void mmtk_add_weak_candidate(void* ref);
extern void mmtk_add_soft_candidate(void* ref);
extern void mmtk_add_phantom_candidate(void* ref);

extern void mmtk_harness_begin(void *tls);
extern void mmtk_harness_end(void);

#ifdef __cplusplus
}
#endif

#endif // MMTK_H
<|MERGE_RESOLUTION|>--- conflicted
+++ resolved
@@ -84,16 +84,9 @@
     void (* run_finalizer_function) (void* obj, void* function, bool is_ptr);
     int (* get_jl_last_err) (void);
     void (* set_jl_last_err) (int e);
-<<<<<<< HEAD
-    // FIXME: I don't think this is correct, as we pass an object reference to get_lo_size, in the same way as get_so_size.
     size_t (* get_lo_size) (void* obj);
     size_t (* get_so_size) (void* obj);
     void* (* get_obj_start_ref) (void* obj);
-=======
-    size_t (* get_lo_size) (jl_value_t* obj);
-    size_t (* get_so_size) (jl_value_t* obj);
-    void* (* get_obj_start_ref) (jl_value_t* obj);
->>>>>>> 50d37024
     void (* wait_for_the_world) (void);
     int8_t (* set_gc_initial_state) (void* tls);
     void (* set_gc_final_state) (int8_t old_state);
