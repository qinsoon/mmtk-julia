--- conflicted
+++ resolved
@@ -139,17 +139,15 @@
         _mutator: &T,
     ) {
     }
-<<<<<<< HEAD
+
+    fn vm_live_bytes() -> usize {
+        crate::api::JULIA_MALLOC_BYTES.load(Ordering::SeqCst)
+    }
 }
 
 pub fn is_current_gc_nursery() -> bool {
     match crate::SINGLETON.get_plan().generational() {
         Some(gen) => gen.is_current_gc_nursery(),
         None => false,
-=======
-
-    fn vm_live_bytes() -> usize {
-        crate::api::JULIA_MALLOC_BYTES.load(Ordering::SeqCst)
->>>>>>> ee0b3c3a
     }
 }