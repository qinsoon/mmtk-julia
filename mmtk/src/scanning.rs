use crate::slots::JuliaVMSlot;
use crate::{SINGLETON, UPCALLS};
use mmtk::memory_manager;
use mmtk::scheduler::*;
use mmtk::util::opaque_pointer::*;
use mmtk::util::Address;
use mmtk::util::ObjectReference;
use mmtk::vm::slot::Slot;
use mmtk::vm::ObjectTracerContext;
use mmtk::vm::RootsWorkFactory;
use mmtk::vm::Scanning;
use mmtk::vm::SlotVisitor;
use mmtk::vm::VMBinding;
use mmtk::Mutator;
use mmtk::MMTK;

use crate::JuliaVM;

pub struct VMScanning {}

impl Scanning<JuliaVM> for VMScanning {
    fn scan_roots_in_mutator_thread(
        _tls: VMWorkerThread,
        mutator: &'static mut Mutator<JuliaVM>,
        mut factory: impl RootsWorkFactory<JuliaVMSlot>,
    ) {
        // This allows us to reuse mmtk_scan_gcstack which expectes an SlotVisitor
        // Push the nodes as they need to be transitively pinned
        struct SlotBuffer {
            pub buffer: Vec<ObjectReference>,
        }
        impl mmtk::vm::SlotVisitor<JuliaVMSlot> for SlotBuffer {
            fn visit_slot(&mut self, slot: JuliaVMSlot) {
                match slot {
                    JuliaVMSlot::Simple(se) => {
                        if let Some(object) = se.load() {
                            self.buffer.push(object);
                        }
                    }
                    JuliaVMSlot::Offset(oe) => {
                        if let Some(object) = oe.load() {
                            self.buffer.push(object);
                        }
                    }
                }
            }
        }

        use crate::julia_scanning::*;
        use crate::julia_types::*;

        let ptls: &mut mmtk__jl_tls_states_t = unsafe { std::mem::transmute(mutator.mutator_tls) };
<<<<<<< HEAD
        let pthread = ptls.system_id;
        let mut tpinning_edge_buffer = EdgeBuffer { buffer: vec![] }; // need to be transitively pinned
        let mut pinning_edge_buffer = EdgeBuffer { buffer: vec![] }; // roots from the shadow stack that we know that do not need to be transitively pinned
=======
        let mut tpinning_slot_buffer = SlotBuffer { buffer: vec![] }; // need to be transitively pinned
        let mut pinning_slot_buffer = SlotBuffer { buffer: vec![] }; // roots from the shadow stack that we know that do not need to be transitively pinned
>>>>>>> b4565f0c
        let mut node_buffer = vec![];

        // Scan thread local from ptls: See gc_queue_thread_local in gc.c
        let mut root_scan_task = |task: *const mmtk__jl_task_t, task_is_root: bool| {
            if !task.is_null() {
                // Scan shadow stack
                unsafe {
                    // process gc preserve stack
                    mmtk_scan_gcpreserve_stack(task, &mut tpinning_slot_buffer);

                    // process gc stack
                    mmtk_scan_gcstack(
                        task,
                        &mut tpinning_slot_buffer,
                        Some(&mut pinning_slot_buffer),
                    );
                }
                // Conservatively scan native stacks to make sure we won't move objects that the runtime is using.
                log::debug!("Scanning ptls {:?}, pthread {:x}", mutator.mutator_tls, pthread);
                unsafe {
                    mmtk_conservative_scan_native_stack(task);
                }
                if task_is_root {
                    // captures wrong root nodes before creating the work
                    debug_assert!(
                        Address::from_ptr(task).as_usize() % 16 == 0
                            || Address::from_ptr(task).as_usize() % 8 == 0,
                        "root node {:?} is not aligned to 8 or 16",
                        Address::from_ptr(task)
                    );

                    // unsafe: We checked `!task.is_null()` before.
                    let objref = unsafe {
                        ObjectReference::from_raw_address_unchecked(Address::from_ptr(task))
                    };
                    node_buffer.push(objref);
                }
            }
        };
        root_scan_task(ptls.root_task, true);

        // need to iterate over live tasks as well to process their shadow stacks
        // we should not set the task themselves as roots as we will know which ones are still alive after GC
        let mut i = 0;
        while i < ptls.heap.live_tasks.len {
            let mut task_address = Address::from_ptr(ptls.heap.live_tasks.items);
            task_address = task_address.shift::<Address>(i as isize);
            let task = unsafe { task_address.load::<*const mmtk_jl_task_t>() };
            root_scan_task(task, false);
            i += 1;
        }

        root_scan_task(ptls.current_task as *mut mmtk__jl_task_t, true);
        root_scan_task(ptls.next_task, true);
        root_scan_task(ptls.previous_task, true);
        if !ptls.previous_exception.is_null() {
            node_buffer.push(unsafe {
                // unsafe: We have just checked `ptls.previous_exception` is not null.
                ObjectReference::from_raw_address_unchecked(Address::from_mut_ptr(
                    ptls.previous_exception,
                ))
            });
        }

        // Scan backtrace buffer: See gc_queue_bt_buf in gc.c
        let mut i = 0;
        while i < ptls.bt_size {
            let bt_entry = unsafe { ptls.bt_data.add(i) };
            let bt_entry_size = mmtk_jl_bt_entry_size(bt_entry);
            if mmtk_jl_bt_is_native(bt_entry) {
                i += bt_entry_size;
                continue;
            }
            let njlvals = mmtk_jl_bt_num_jlvals(bt_entry);
            for j in 0..njlvals {
                let bt_entry_value = mmtk_jl_bt_entry_jlvalue(bt_entry, j);

                // captures wrong root nodes before creating the work
                debug_assert!(
                    bt_entry_value.to_raw_address().as_usize() % 16 == 0
                        || bt_entry_value.to_raw_address().as_usize() % 8 == 0,
                    "root node {:?} is not aligned to 8 or 16",
                    bt_entry_value
                );

                node_buffer.push(bt_entry_value);
            }
            i += bt_entry_size;
        }

        // We do not need gc_queue_remset from gc.c (we are not using remset in the thread)

        // Push work
        const CAPACITY_PER_PACKET: usize = 4096;
        for tpinning_roots in tpinning_slot_buffer
            .buffer
            .chunks(CAPACITY_PER_PACKET)
            .map(|c| c.to_vec())
        {
            factory.create_process_tpinning_roots_work(tpinning_roots);
        }
        for pinning_roots in pinning_slot_buffer
            .buffer
            .chunks(CAPACITY_PER_PACKET)
            .map(|c| c.to_vec())
        {
            factory.create_process_pinning_roots_work(pinning_roots);
        }
        for nodes in node_buffer.chunks(CAPACITY_PER_PACKET).map(|c| c.to_vec()) {
            factory.create_process_pinning_roots_work(nodes);
        }
    }

    fn scan_vm_specific_roots(
        _tls: VMWorkerThread,
        mut factory: impl RootsWorkFactory<JuliaVMSlot>,
    ) {
        use crate::slots::RootsWorkClosure;
        let mut roots_closure = RootsWorkClosure::from_roots_work_factory(&mut factory);
        unsafe {
            ((*UPCALLS).scan_vm_specific_roots)(&mut roots_closure as _);
        }
    }

    fn scan_object<SV: SlotVisitor<JuliaVMSlot>>(
        _tls: VMWorkerThread,
        object: ObjectReference,
        slot_visitor: &mut SV,
    ) {
        process_object(object, slot_visitor);
    }

    fn notify_initial_thread_scan_complete(_partial_scan: bool, _tls: VMWorkerThread) {
        // pin concservative roots from stack scanning
        crate::julia_scanning::pin_conservative_roots();

        let sweep_vm_specific_work = SweepVMSpecific::new();
        memory_manager::add_work_packet(
            &SINGLETON,
            WorkBucketStage::Compact,
            sweep_vm_specific_work,
        );
    }

    fn supports_return_barrier() -> bool {
        unimplemented!()
    }

    fn prepare_for_roots_re_scanning() {
        unimplemented!()
    }

    fn process_weak_refs(
        _worker: &mut GCWorker<JuliaVM>,
        tracer_context: impl ObjectTracerContext<JuliaVM>,
    ) -> bool {
        let single_thread_process_finalizer = ScanFinalizersSingleThreaded { tracer_context };
        memory_manager::add_work_packet(
            &SINGLETON,
            WorkBucketStage::VMRefClosure,
            single_thread_process_finalizer,
        );

        // We have pushed work. No need to repeat this method.
        false
    }
}

pub fn process_object<EV: SlotVisitor<JuliaVMSlot>>(object: ObjectReference, closure: &mut EV) {
    let addr = object.to_raw_address();
    unsafe {
        crate::julia_scanning::scan_julia_object(addr, closure);
    }
}

// Sweep malloced arrays work
pub struct SweepVMSpecific {
    swept: bool,
}

impl SweepVMSpecific {
    pub fn new() -> Self {
        Self { swept: false }
    }
}

impl<VM: VMBinding> GCWork<VM> for SweepVMSpecific {
    fn do_work(&mut self, _worker: &mut GCWorker<VM>, _mmtk: &'static MMTK<VM>) {
        // call sweep malloced arrays and sweep stack pools from UPCALLS
        unsafe { ((*UPCALLS).mmtk_sweep_malloced_array)() }
        unsafe { ((*UPCALLS).mmtk_sweep_stack_pools)() }
        unsafe { ((*UPCALLS).mmtk_sweep_weak_refs)() }
        self.swept = true;
    }
}

pub struct ScanFinalizersSingleThreaded<C: ObjectTracerContext<JuliaVM>> {
    tracer_context: C,
}

impl<C: ObjectTracerContext<JuliaVM>> GCWork<JuliaVM> for ScanFinalizersSingleThreaded<C> {
    fn do_work(&mut self, worker: &mut GCWorker<JuliaVM>, _mmtk: &'static MMTK<JuliaVM>) {
        unsafe { ((*UPCALLS).mmtk_clear_weak_refs)() }
        self.tracer_context.with_tracer(worker, |tracer| {
            crate::julia_finalizer::scan_finalizers_in_rust(tracer);
        });
    }
}<|MERGE_RESOLUTION|>--- conflicted
+++ resolved
@@ -50,14 +50,9 @@
         use crate::julia_types::*;
 
         let ptls: &mut mmtk__jl_tls_states_t = unsafe { std::mem::transmute(mutator.mutator_tls) };
-<<<<<<< HEAD
         let pthread = ptls.system_id;
-        let mut tpinning_edge_buffer = EdgeBuffer { buffer: vec![] }; // need to be transitively pinned
-        let mut pinning_edge_buffer = EdgeBuffer { buffer: vec![] }; // roots from the shadow stack that we know that do not need to be transitively pinned
-=======
         let mut tpinning_slot_buffer = SlotBuffer { buffer: vec![] }; // need to be transitively pinned
         let mut pinning_slot_buffer = SlotBuffer { buffer: vec![] }; // roots from the shadow stack that we know that do not need to be transitively pinned
->>>>>>> b4565f0c
         let mut node_buffer = vec![];
 
         // Scan thread local from ptls: See gc_queue_thread_local in gc.c
