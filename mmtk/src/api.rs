--- conflicted
+++ resolved
@@ -441,33 +441,19 @@
 }
 
 #[no_mangle]
-<<<<<<< HEAD
 pub extern "C" fn unreachable() {
     unreachable!()
 }
 
 #[no_mangle]
-pub extern "C" fn mmtk_object_reference_write_post(
-    mutator: *mut Mutator<JuliaVM>,
-    src: ObjectReference,
-    target: ObjectReference,
-) {
-    let mutator = unsafe { &mut *mutator };
-    memory_manager::object_reference_write_post(
-        mutator,
-        src,
-        crate::edges::JuliaVMEdge::Simple(mmtk::vm::edge_shape::SimpleEdge::from_address(
-            Address::ZERO,
-        )),
-        target,
-    )
-=======
 #[allow(mutable_transmutes)]
 pub extern "C" fn mmtk_set_vm_space(start: Address, size: usize) {
     let mmtk: &mmtk::MMTK<JuliaVM> = &SINGLETON;
     let mmtk_mut: &mut mmtk::MMTK<JuliaVM> = unsafe { std::mem::transmute(mmtk) };
     memory_manager::lazy_init_vm_space(mmtk_mut, start, size);
->>>>>>> ff401f9b
+
+    #[cfg(feature = "stickyimmix")]
+    set_side_log_bit_for_region(start, size);
 }
 
 #[no_mangle]
@@ -495,23 +481,8 @@
 }
 
 #[no_mangle]
-<<<<<<< HEAD
 #[allow(unused_variables)] // Args are only used for sticky immix.
 pub extern "C" fn mmtk_immortal_region_post_alloc(start: Address, size: usize) {
-    #[cfg(feature = "stickyimmix")]
-    set_side_log_bit_for_region(start, size);
-}
-
-#[no_mangle]
-#[allow(mutable_transmutes)]
-pub extern "C" fn mmtk_set_vm_space(start: Address, size: usize) {
-    let mmtk: &mmtk::MMTK<JuliaVM> = &SINGLETON;
-    memory_manager::lazy_init_vm_space::<JuliaVM>(
-        unsafe { std::mem::transmute(mmtk) },
-        start,
-        size,
-    );
-
     #[cfg(feature = "stickyimmix")]
     set_side_log_bit_for_region(start, size);
 }
@@ -523,7 +494,9 @@
     match <JuliaVM as mmtk::vm::VMBinding>::VMObjectModel::GLOBAL_LOG_BIT_SPEC.as_spec() {
         mmtk::util::metadata::MetadataSpec::OnSide(side) => side.bset_metadata(start, size),
         _ => unimplemented!(),
-=======
+    }
+}
+
 pub extern "C" fn mmtk_object_reference_write_post(
     mutator: *mut Mutator<JuliaVM>,
     src: ObjectReference,
@@ -546,6 +519,5 @@
     match SINGLETON.get_plan().constraints().barrier {
         BarrierSelector::NoBarrier => 0,
         BarrierSelector::ObjectBarrier => 1,
->>>>>>> ff401f9b
     }
 }