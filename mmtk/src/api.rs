--- conflicted
+++ resolved
@@ -448,13 +448,13 @@
 }
 
 #[no_mangle]
-<<<<<<< HEAD
 #[allow(mutable_transmutes)]
 pub extern "C" fn mmtk_set_vm_space(start: Address, size: usize) {
     let mmtk: &mmtk::MMTK<JuliaVM> = &SINGLETON;
     let mmtk_mut: &mut mmtk::MMTK<JuliaVM> = unsafe { std::mem::transmute(mmtk) };
     memory_manager::lazy_init_vm_space(mmtk_mut, start, size);
-=======
+}
+
 pub extern "C" fn mmtk_memory_region_copy(
     mutator: *mut Mutator<JuliaVM>,
     src_obj: ObjectReference,
@@ -502,5 +502,4 @@
         BarrierSelector::NoBarrier => 0,
         BarrierSelector::ObjectBarrier => 1,
     }
->>>>>>> 96ef8213
 }