--- conflicted
+++ resolved
@@ -533,14 +533,17 @@
 #[no_mangle]
 pub extern "C" fn mmtk_pin_object(object: ObjectReference) -> bool {
     assert_is_object(object);
+    crate::early_return_for_non_moving!(false);
+
     memory_manager::pin_object(object)
 }
 
-<<<<<<< HEAD
 #[cfg(not(feature = "non_moving"))]
 #[no_mangle]
 pub extern "C" fn mmtk_unpin_object(object: ObjectReference) -> bool {
     assert_is_object(object);
+    crate::early_return_for_non_moving!(false);
+
     memory_manager::unpin_object(object)
 }
 
@@ -576,10 +579,6 @@
             );
             false
         }
-=======
-    if mmtk_object_is_managed_by_mmtk(object.to_raw_address().as_usize()) {
-        memory_manager::pin_object(object)
->>>>>>> 4c89647a
     } else {
         debug!("Object is not managed by mmtk - pinning it via this function isn't supported.");
         false
@@ -588,7 +587,6 @@
 
 #[cfg(not(feature = "non_moving"))]
 #[no_mangle]
-<<<<<<< HEAD
 pub extern "C" fn mmtk_unpin_pointer(addr: Address) -> bool {
     if mmtk_object_is_managed_by_mmtk(addr.as_usize()) {
         if addr.is_aligned_to(ObjectReference::ALIGNMENT) {
@@ -611,13 +609,6 @@
             );
             false
         }
-=======
-pub extern "C" fn mmtk_unpin_object(object: ObjectReference) -> bool {
-    crate::early_return_for_non_moving!(false);
-
-    if mmtk_object_is_managed_by_mmtk(object.to_raw_address().as_usize()) {
-        memory_manager::unpin_object(object)
->>>>>>> 4c89647a
     } else {
         debug!("Object is not managed by mmtk - unpinning it via this function isn't supported.");
         false
@@ -626,7 +617,6 @@
 
 #[cfg(not(feature = "non_moving"))]
 #[no_mangle]
-<<<<<<< HEAD
 pub extern "C" fn mmtk_is_pointer_pinned(addr: Address) -> bool {
     if mmtk_object_is_managed_by_mmtk(addr.as_usize()) {
         if let Some(obj) = memory_manager::is_mmtk_object(addr) {
@@ -648,13 +638,6 @@
                 false
             }
         }
-=======
-pub extern "C" fn mmtk_is_pinned(object: ObjectReference) -> bool {
-    crate::early_return_for_non_moving!(false);
-
-    if mmtk_object_is_managed_by_mmtk(object.to_raw_address().as_usize()) {
-        memory_manager::is_pinned(object)
->>>>>>> 4c89647a
     } else {
         debug!("Object is not managed by mmtk - checking pinning state via this function isn't supported.");
         false
