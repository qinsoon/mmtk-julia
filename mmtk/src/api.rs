// All functions here are extern function. There is no point for marking them as unsafe.
#![allow(clippy::not_unsafe_ptr_arg_deref)]

use crate::reference_glue::JuliaFinalizableObject;
use crate::JuliaVM;
use crate::Julia_Upcalls;
use crate::BLOCK_FOR_GC;
use crate::FINALIZER_ROOTS;
use crate::JULIA_HEADER_SIZE;
use crate::SINGLETON;
use crate::UPCALLS;
use crate::{
    set_julia_obj_header_size, BUILDER, DISABLED_GC, FINALIZERS_RUNNING, MUTATORS,
    USER_TRIGGERED_GC,
};
use crate::{ROOT_EDGES, ROOT_NODES};

use libc::c_char;
use log::*;
use mmtk::memory_manager;
use mmtk::scheduler::GCController;
use mmtk::scheduler::GCWorker;
use mmtk::util::opaque_pointer::*;
use mmtk::util::{Address, ObjectReference, OpaquePointer};
use mmtk::AllocationSemantics;
use mmtk::Mutator;
use std::ffi::CStr;
use std::sync::atomic::{AtomicBool, Ordering};
<<<<<<< HEAD

#[cfg(feature = "immix")]
use crate::MAX_STANDARD_OBJECT_SIZE;
=======
>>>>>>> 56915e9f

#[no_mangle]
pub extern "C" fn mmtk_gc_init(
    min_heap_size: usize,
    max_heap_size: usize,
    n_gcthreads: usize,
    calls: *const Julia_Upcalls,
    header_size: usize,
) {
    unsafe {
        UPCALLS = calls;
        set_julia_obj_header_size(header_size);
    };

    // Assert to make sure our ABI is correct
    assert_eq!(
        unsafe { ((*UPCALLS).get_abi_structs_checksum_c)() },
        crate::util::get_abi_structs_checksum_rust()
    );

    {
        let mut builder = BUILDER.lock().unwrap();

        // Set plan
        use mmtk::util::options::PlanSelector;
        let force_plan = if cfg!(feature = "nogc") {
            Some(PlanSelector::NoGC)
        } else if cfg!(feature = "marksweep") {
            Some(PlanSelector::MarkSweep)
        } else if cfg!(feature = "immix") {
            Some(PlanSelector::Immix)
        } else if cfg!(feature = "stickyimmix") {
            Some(PlanSelector::StickyImmix)
        } else {
            None
        };
        if let Some(plan) = force_plan {
            builder.options.plan.set(plan);
        }

        // Set heap size
        let success;
        if min_heap_size != 0 {
            info!(
                "Setting mmtk heap size to a variable size with min-max of {}-{} (in bytes)",
                min_heap_size, max_heap_size
            );
            success = builder.options.gc_trigger.set(
                mmtk::util::options::GCTriggerSelector::DynamicHeapSize(
                    min_heap_size,
                    max_heap_size,
                ),
            );
        } else {
            info!(
                "Setting mmtk heap size to a fixed max of {} (in bytes)",
                max_heap_size
            );
            success = builder.options.gc_trigger.set(
                mmtk::util::options::GCTriggerSelector::FixedHeapSize(max_heap_size),
            );
        }
        assert!(
            success,
            "Failed to set heap size to {}-{}",
            min_heap_size, max_heap_size
        );

        // Set using weak references
        let success = builder.options.no_reference_types.set(false);
        assert!(success, "Failed to set no_reference_types to false");

        // Set GC threads
        if n_gcthreads > 0 {
            let success = builder.options.threads.set(n_gcthreads);
            assert!(success, "Failed to set GC threads to {}", n_gcthreads);
        }
    }

    // Make sure that we haven't initialized MMTk (by accident) yet
    assert!(!crate::MMTK_INITIALIZED.load(Ordering::SeqCst));
    // Make sure we initialize MMTk here
    lazy_static::initialize(&SINGLETON);
}

#[no_mangle]
pub extern "C" fn mmtk_start_control_collector(
    tls: VMWorkerThread,
    gc_controller: *mut GCController<JuliaVM>,
) {
    let mut gc_controller = unsafe { Box::from_raw(gc_controller) };
    memory_manager::start_control_collector(&SINGLETON, tls, &mut gc_controller);
}

#[no_mangle]
pub extern "C" fn mmtk_bind_mutator(tls: VMMutatorThread, tid: usize) -> *mut Mutator<JuliaVM> {
    let mutator_box = memory_manager::bind_mutator(&SINGLETON, tls);

    let res = Box::into_raw(mutator_box);

    info!("Binding mutator {:?} to thread id = {}", res, tid);
    res
}

#[no_mangle]
pub extern "C" fn mmtk_post_bind_mutator(
    mutator: *mut Mutator<JuliaVM>,
    original_box_mutator: *mut Mutator<JuliaVM>,
) {
    // We have to store the original boxed mutator. Otherwise, we may have dangling pointers in mutator.
    MUTATORS.write().unwrap().insert(
        Address::from_mut_ptr(mutator),
        Address::from_mut_ptr(original_box_mutator),
    );
}

#[no_mangle]
pub extern "C" fn mmtk_destroy_mutator(mutator: *mut Mutator<JuliaVM>) {
    // destroy the mutator with MMTk.
    memory_manager::destroy_mutator(unsafe { &mut *mutator });

    let mut mutators = MUTATORS.write().unwrap();
    let key = Address::from_mut_ptr(mutator);

    // Clear the original boxed mutator
    let orig_mutator = mutators.get(&key).unwrap();
    let _ = unsafe { Box::from_raw(orig_mutator.to_mut_ptr::<Mutator<JuliaVM>>()) };

    // Remove from our hashmap
    mutators.remove(&key);
}

#[no_mangle]
pub extern "C" fn mmtk_alloc(
    mutator: *mut Mutator<JuliaVM>,
    size: usize,
    align: usize,
    offset: usize,
    semantics: AllocationSemantics,
) -> Address {
    if size >= MAX_STANDARD_OBJECT_SIZE {
        // MAX_IMMIX_OBJECT_SIZE
        memory_manager::alloc::<JuliaVM>(
            unsafe { &mut *mutator },
            size,
            64,
            offset,
            AllocationSemantics::Los,
        )
    } else {
        memory_manager::alloc::<JuliaVM>(unsafe { &mut *mutator }, mmtk_align_alloc_size(size), align, offset, semantics)
    }
}

#[no_mangle]
pub extern "C" fn mmtk_align_alloc_size(size: usize) -> usize {
    use crate::mmtk::vm::VMBinding;
    mmtk::util::conversions::raw_align_up(size, JuliaVM::MIN_ALIGNMENT)
}

#[no_mangle]
pub extern "C" fn mmtk_alloc_large(
    mutator: *mut Mutator<JuliaVM>,
    size: usize,
    align: usize,
    offset: usize,
) -> Address {
    memory_manager::alloc::<JuliaVM>(
        unsafe { &mut *mutator },
        size,
        align,
        offset,
        AllocationSemantics::Los,
    )
}

#[cfg(feature = "immix")]
#[no_mangle]
pub extern "C" fn mmtk_post_alloc(
    mutator: *mut Mutator<JuliaVM>,
    refer: ObjectReference,
    bytes: usize,
    semantics: AllocationSemantics,
) {
    if bytes >= MAX_STANDARD_OBJECT_SIZE {
        // MAX_IMMIX_OBJECT_SIZE
        memory_manager::post_alloc::<JuliaVM>(
            unsafe { &mut *mutator },
            refer,
            bytes,
            AllocationSemantics::Los,
        )
    } else {
        memory_manager::post_alloc::<JuliaVM>(unsafe { &mut *mutator }, refer, bytes, semantics)
    }
}

#[cfg(not(feature = "immix"))]
#[no_mangle]
pub extern "C" fn post_alloc(
    mutator: *mut Mutator<JuliaVM>,
    refer: ObjectReference,
    bytes: usize,
    semantics: AllocationSemantics,
) {
    memory_manager::post_alloc::<JuliaVM>(unsafe { &mut *mutator }, refer, bytes, semantics)
}

#[no_mangle]
pub extern "C" fn mmtk_will_never_move(object: ObjectReference) -> bool {
    !object.is_movable()
}

#[no_mangle]
pub extern "C" fn mmtk_start_worker(tls: VMWorkerThread, worker: *mut GCWorker<JuliaVM>) {
    let mut worker = unsafe { Box::from_raw(worker) };
    memory_manager::start_worker::<JuliaVM>(&SINGLETON, tls, &mut worker)
}

#[no_mangle]
pub extern "C" fn mmtk_initialize_collection(tls: VMThread) {
    memory_manager::initialize_collection(&SINGLETON, tls);
}

#[no_mangle]
pub extern "C" fn mmtk_enable_collection() {
    if AtomicBool::load(&DISABLED_GC, Ordering::SeqCst) {
        memory_manager::enable_collection(&SINGLETON);
        AtomicBool::store(&DISABLED_GC, false, Ordering::SeqCst);
    }
}

#[no_mangle]
pub extern "C" fn mmtk_disable_collection() {
    if AtomicBool::load(&DISABLED_GC, Ordering::SeqCst) == false {
        AtomicBool::store(&DISABLED_GC, true, Ordering::SeqCst);
        memory_manager::disable_collection(&SINGLETON);
    }

    // if user has triggered GC, wait until GC is finished
    while AtomicBool::load(&USER_TRIGGERED_GC, Ordering::SeqCst)
        || AtomicBool::load(&BLOCK_FOR_GC, Ordering::SeqCst)
    {
        info!("Waiting for a triggered gc to finish...");
        unsafe { ((*UPCALLS).wait_in_a_safepoint)() };
    }
}

#[no_mangle]
pub extern "C" fn mmtk_used_bytes() -> usize {
    memory_manager::used_bytes(&SINGLETON)
}

#[no_mangle]
pub extern "C" fn mmtk_free_bytes() -> usize {
    memory_manager::free_bytes(&SINGLETON)
}

#[no_mangle]
pub extern "C" fn mmtk_total_bytes() -> usize {
    memory_manager::total_bytes(&SINGLETON)
}

#[no_mangle]
pub extern "C" fn mmtk_is_live_object(object: ObjectReference) -> bool {
    object.is_live()
}

#[no_mangle]
pub extern "C" fn mmtk_is_mapped_address(address: Address) -> bool {
    address.is_mapped()
}

#[no_mangle]
pub extern "C" fn mmtk_modify_check(object: ObjectReference) {
    memory_manager::modify_check(&SINGLETON, object)
}

#[no_mangle]
pub extern "C" fn mmtk_handle_user_collection_request(tls: VMMutatorThread, collection: u8) {
    AtomicBool::store(&USER_TRIGGERED_GC, true, Ordering::SeqCst);
    if AtomicBool::load(&DISABLED_GC, Ordering::SeqCst) {
        AtomicBool::store(&USER_TRIGGERED_GC, false, Ordering::SeqCst);
        return;
    }
    // See jl_gc_collection_t
    match collection {
        // auto
        0 => memory_manager::handle_user_collection_request::<JuliaVM>(&SINGLETON, tls),
        // full
        1 => SINGLETON
            .get_plan()
            .handle_user_collection_request(tls, true, true),
        // incremental
        2 => SINGLETON
            .get_plan()
            .handle_user_collection_request(tls, true, false),
        _ => unreachable!(),
    }
}

#[no_mangle]
pub extern "C" fn mmtk_add_weak_candidate(reff: ObjectReference) {
    memory_manager::add_weak_candidate(&SINGLETON, reff)
}

#[no_mangle]
pub extern "C" fn mmtk_add_soft_candidate(reff: ObjectReference) {
    memory_manager::add_soft_candidate(&SINGLETON, reff)
}

#[no_mangle]
pub extern "C" fn mmtk_add_phantom_candidate(reff: ObjectReference) {
    memory_manager::add_phantom_candidate(&SINGLETON, reff)
}

#[no_mangle]
pub extern "C" fn mmtk_harness_begin(tls: VMMutatorThread) {
    memory_manager::harness_begin(&SINGLETON, tls)
}

#[no_mangle]
pub extern "C" fn mmtk_harness_end(_tls: OpaquePointer) {
    memory_manager::harness_end(&SINGLETON)
}

#[no_mangle]
pub extern "C" fn mmtk_register_finalizer(
    obj: ObjectReference,
    finalizer_fn: Address,
    is_obj_ptr: bool,
) {
    memory_manager::add_finalizer(
        &SINGLETON,
        JuliaFinalizableObject(obj, finalizer_fn, is_obj_ptr),
    );
}

#[no_mangle]
pub extern "C" fn mmtk_run_finalizers_for_obj(obj: ObjectReference) {
    let finalizers_running = AtomicBool::load(&FINALIZERS_RUNNING, Ordering::SeqCst);

    if !finalizers_running {
        AtomicBool::store(&FINALIZERS_RUNNING, true, Ordering::SeqCst);
    }

    let finalizable_objs = memory_manager::get_finalizers_for(&SINGLETON, obj);

    for obj in finalizable_objs.iter() {
        // if the finalizer function triggers GC you don't want the object to be GC-ed
        {
            let mut fin_roots = FINALIZER_ROOTS.write().unwrap();
            let inserted = fin_roots.insert(*obj);
            assert!(inserted);
        }
    }

    for obj in finalizable_objs {
        unsafe { ((*UPCALLS).run_finalizer_function)(obj.0, obj.1, obj.2) }
        {
            let mut fin_roots = FINALIZER_ROOTS.write().unwrap();
            let removed = fin_roots.remove(&obj);
            assert!(removed);
        }
    }

    if !finalizers_running {
        AtomicBool::store(&FINALIZERS_RUNNING, false, Ordering::SeqCst);
    }
}

#[no_mangle]
pub extern "C" fn mmtk_process(name: *const c_char, value: *const c_char) -> bool {
    let name_str: &CStr = unsafe { CStr::from_ptr(name) };
    let value_str: &CStr = unsafe { CStr::from_ptr(value) };
    let mut builder = BUILDER.lock().unwrap();
    memory_manager::process(
        &mut builder,
        name_str.to_str().unwrap(),
        value_str.to_str().unwrap(),
    )
}

#[no_mangle]
pub extern "C" fn mmtk_starting_heap_address() -> Address {
    memory_manager::starting_heap_address()
}

#[no_mangle]
pub extern "C" fn mmtk_last_heap_address() -> Address {
    memory_manager::last_heap_address()
}

#[no_mangle]
pub extern "C" fn mmtk_counted_malloc(size: usize) -> Address {
    memory_manager::counted_malloc::<JuliaVM>(&SINGLETON, size)
}

#[no_mangle]
pub extern "C" fn mmtk_malloc(size: usize) -> Address {
    memory_manager::malloc(size)
}

#[no_mangle]
pub extern "C" fn mmtk_malloc_aligned(size: usize, align: usize) -> Address {
    // allocate extra bytes to account for original memory that needs to be allocated and its size
    let ptr_size = std::mem::size_of::<Address>();
    let size_size = std::mem::size_of::<usize>();
    assert!(align % ptr_size == 0 && align != 0 && (align / ptr_size).is_power_of_two());

    let extra = (align - 1) + ptr_size + size_size;
    let mem = memory_manager::counted_malloc(&SINGLETON, size + extra);

    let result = (mem + extra) & !(align - 1);
    let result = unsafe { Address::from_usize(result) };

    unsafe {
        (result - ptr_size).store::<Address>(mem);
        (result - ptr_size - size_size).store::<usize>(size + extra);
    }

    return result;
}

#[no_mangle]
pub extern "C" fn mmtk_counted_calloc(num: usize, size: usize) -> Address {
    memory_manager::counted_calloc::<JuliaVM>(&SINGLETON, num, size)
}

#[no_mangle]
pub extern "C" fn mmtk_calloc(num: usize, size: usize) -> Address {
    memory_manager::calloc(num, size)
}

#[no_mangle]
pub extern "C" fn mmtk_realloc_with_old_size(
    addr: Address,
    size: usize,
    old_size: usize,
) -> Address {
    memory_manager::realloc_with_old_size::<JuliaVM>(&SINGLETON, addr, size, old_size)
}

#[no_mangle]
pub extern "C" fn mmtk_realloc(addr: Address, size: usize) -> Address {
    memory_manager::realloc(addr, size)
}

#[no_mangle]
pub extern "C" fn mmtk_free_with_size(addr: Address, old_size: usize) {
    memory_manager::free_with_size::<JuliaVM>(&SINGLETON, addr, old_size)
}

#[no_mangle]
pub extern "C" fn mmtk_free(addr: Address) {
    memory_manager::free(addr)
}

#[no_mangle]
pub extern "C" fn mmtk_free_aligned(addr: Address) {
    let ptr_size = std::mem::size_of::<Address>();
    let size_size = std::mem::size_of::<usize>();

    let (addr, old_size) = unsafe {
        (
            (addr - ptr_size).load::<Address>(),
            (addr - ptr_size - size_size).load::<usize>(),
        )
    };

    memory_manager::free_with_size::<JuliaVM>(&SINGLETON, addr, old_size);
}

#[no_mangle]
pub extern "C" fn mmtk_gc_poll(tls: VMMutatorThread) {
    memory_manager::gc_poll(&SINGLETON, tls);
}

#[no_mangle]
pub extern "C" fn mmtk_runtime_panic() {
    panic!("Panicking at runtime!")
}

#[no_mangle]
pub extern "C" fn mmtk_unreachable() {
    unreachable!()
}

#[no_mangle]
#[allow(mutable_transmutes)]
pub extern "C" fn mmtk_set_vm_space(start: Address, size: usize) {
    let mmtk: &mmtk::MMTK<JuliaVM> = &SINGLETON;
    let mmtk_mut: &mut mmtk::MMTK<JuliaVM> = unsafe { std::mem::transmute(mmtk) };
    memory_manager::lazy_init_vm_space(mmtk_mut, start, size);

    #[cfg(feature = "stickyimmix")]
    set_side_log_bit_for_region(start, size);
}

#[no_mangle]
pub extern "C" fn mmtk_memory_region_copy(
    mutator: *mut Mutator<JuliaVM>,
    src_obj: ObjectReference,
    src_addr: Address,
    dst_obj: ObjectReference,
    dst_addr: Address,
    count: usize,
) {
    use crate::edges::JuliaMemorySlice;
    let src = JuliaMemorySlice {
        owner: src_obj,
        start: src_addr,
        count,
    };
    let dst = JuliaMemorySlice {
        owner: dst_obj,
        start: dst_addr,
        count,
    };
    let mutator = unsafe { &mut *mutator };
    memory_manager::memory_region_copy(mutator, src, dst);
}

#[no_mangle]
#[allow(unused_variables)] // Args are only used for sticky immix.
pub extern "C" fn mmtk_immortal_region_post_alloc(start: Address, size: usize) {
    #[cfg(feature = "stickyimmix")]
    set_side_log_bit_for_region(start, size);
}

#[cfg(feature = "stickyimmix")]
fn set_side_log_bit_for_region(start: Address, size: usize) {
    debug!("Bulk set {} to {} ({} bytes)", start, start + size, size);
    use crate::mmtk::vm::ObjectModel;
    match <JuliaVM as mmtk::vm::VMBinding>::VMObjectModel::GLOBAL_LOG_BIT_SPEC.as_spec() {
        mmtk::util::metadata::MetadataSpec::OnSide(side) => side.bset_metadata(start, size),
        _ => unimplemented!(),
    }
}

#[no_mangle]
pub extern "C" fn mmtk_object_reference_write_post(
    mutator: *mut Mutator<JuliaVM>,
    src: ObjectReference,
    target: ObjectReference,
) {
    let mutator = unsafe { &mut *mutator };
    memory_manager::object_reference_write_post(
        mutator,
        src,
        crate::edges::JuliaVMEdge::Simple(mmtk::vm::edge_shape::SimpleEdge::from_address(
            Address::ZERO,
        )),
        target,
    )
}

#[no_mangle]
pub extern "C" fn mmtk_object_reference_write_slow(
    mutator: &'static mut Mutator<JuliaVM>,
    src: ObjectReference,
    target: ObjectReference,
) {
    use mmtk::MutatorContext;
    mutator.barrier().object_reference_write_slow(
        src,
        crate::edges::JuliaVMEdge::Simple(mmtk::vm::edge_shape::SimpleEdge::from_address(
            Address::ZERO,
        )),
        target,
    );
}

/// Side log bit is the first side metadata spec starting.
#[no_mangle]
pub static MMTK_SIDE_LOG_BIT_BASE_ADDRESS: Address =
    mmtk::util::metadata::side_metadata::GLOBAL_SIDE_METADATA_VM_BASE_ADDRESS;

#[no_mangle]
pub static MMTK_NO_BARRIER: u8 = 0;
#[no_mangle]
pub static MMTK_OBJECT_BARRIER: u8 = 1;

#[no_mangle]
#[cfg(feature = "immix")]
pub static MMTK_NEEDS_WRITE_BARRIER: u8 = 0;

#[no_mangle]
#[cfg(feature = "stickyimmix")]
pub static MMTK_NEEDS_WRITE_BARRIER: u8 = 1;

#[no_mangle]
pub extern "C" fn mmtk_run_finalizers(at_exit: bool) {
    AtomicBool::store(&FINALIZERS_RUNNING, true, Ordering::SeqCst);

    if at_exit {
        let mut all_finalizable = memory_manager::get_all_finalizers(&SINGLETON);

        {
            // if the finalizer function triggers GC you don't want the objects to be GC-ed
            let mut fin_roots = FINALIZER_ROOTS.write().unwrap();

            for obj in all_finalizable.iter() {
                let inserted = fin_roots.insert(*obj);
                assert!(inserted);
            }
        }

        loop {
            let to_be_finalized = all_finalizable.pop();

            match to_be_finalized {
                Some(obj) => unsafe {
                    ((*UPCALLS).run_finalizer_function)(obj.0, obj.1, obj.2);
                    {
                        let mut fin_roots = FINALIZER_ROOTS.write().unwrap();
                        let removed = fin_roots.remove(&obj);
                        assert!(removed);
                    }
                },
                None => break,
            }
        }
    } else {
        loop {
            let to_be_finalized = memory_manager::get_finalized_object(&SINGLETON);

            match to_be_finalized {
                Some(obj) => {
                    {
                        // if the finalizer function triggers GC you don't want the objects to be GC-ed
                        let mut fin_roots = FINALIZER_ROOTS.write().unwrap();

                        let inserted = fin_roots.insert(obj);
                        assert!(inserted);
                    }
                    unsafe { ((*UPCALLS).run_finalizer_function)(obj.0, obj.1, obj.2) }
                    {
                        let mut fin_roots = FINALIZER_ROOTS.write().unwrap();
                        let removed = fin_roots.remove(&obj);
                        assert!(removed);
                    }
                }
                None => break,
            }
        }
    }

    AtomicBool::store(&FINALIZERS_RUNNING, false, Ordering::SeqCst);
}

#[no_mangle]
pub extern "C" fn mmtk_object_is_managed_by_mmtk(addr: usize) -> bool {
    crate::api::mmtk_is_mapped_address(unsafe { Address::from_usize(addr) })
}

#[no_mangle]
pub extern "C" fn mmtk_start_spawned_worker_thread(
    tls: VMWorkerThread,
    ctx: *mut GCWorker<JuliaVM>,
) {
    mmtk_start_worker(tls, ctx);
}

#[no_mangle]
pub extern "C" fn mmtk_start_spawned_controller_thread(
    tls: VMWorkerThread,
    ctx: *mut GCController<JuliaVM>,
) {
    mmtk_start_control_collector(tls, ctx);
}

#[no_mangle]
pub extern "C" fn mmtk_add_object_to_mmtk_roots(obj: ObjectReference) {
    // if object is not managed by mmtk it needs to be processed to look for pointers to managed objects (i.e. roots)
    ROOT_NODES.lock().unwrap().insert(obj);
}

use crate::JuliaVMEdge;
use mmtk::vm::EdgeVisitor;

// Pass this as 'process_edge' so we can reuse scan_julia_task_obj.
#[no_mangle]
#[allow(improper_ctypes_definitions)] // closure is a fat pointer, we propelry define its type in C header.
pub extern "C" fn mmtk_process_root_edges(
    _closure: &mut dyn EdgeVisitor<JuliaVMEdge>,
    addr: Address,
) {
    ROOT_EDGES.lock().unwrap().insert(addr);
}

#[inline(always)]
pub fn store_obj_size(obj: ObjectReference, size: usize) {
    let addr_size = obj.to_raw_address() - 16;
    unsafe {
        addr_size.store::<u64>(size as u64);
    }
}

#[no_mangle]
pub extern "C" fn mmtk_store_obj_size_c(obj: ObjectReference, size: usize) {
    let addr_size = obj.to_raw_address() - 16;
    unsafe {
        addr_size.store::<u64>(size as u64);
    }
}

#[no_mangle]
pub extern "C" fn mmtk_get_obj_size(obj: ObjectReference) -> usize {
    unsafe {
        let addr_size = obj.to_raw_address() - 2 * JULIA_HEADER_SIZE;
        addr_size.load::<u64>() as usize
    }
}<|MERGE_RESOLUTION|>--- conflicted
+++ resolved
@@ -26,12 +26,8 @@
 use mmtk::Mutator;
 use std::ffi::CStr;
 use std::sync::atomic::{AtomicBool, Ordering};
-<<<<<<< HEAD
-
-#[cfg(feature = "immix")]
+
 use crate::MAX_STANDARD_OBJECT_SIZE;
-=======
->>>>>>> 56915e9f
 
 #[no_mangle]
 pub extern "C" fn mmtk_gc_init(
