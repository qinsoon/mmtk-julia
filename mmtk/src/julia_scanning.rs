--- conflicted
+++ resolved
@@ -319,19 +319,7 @@
 #[inline(always)]
 pub fn process_edge(closure: &mut dyn EdgeVisitor<JuliaVMEdge>, slot: Address) {
     let simple_edge = SimpleEdge::from_address(slot);
-<<<<<<< HEAD
-
-    if mmtk_object_is_managed_by_mmtk(internal_obj_addr.as_usize()) {
-        closure.visit_edge(mmtk::vm::edge_shape::SimpleEdge::from_address(slot));
-    } else {
-        unsafe {
-            let has_been_scanned = ((*UPCALLS).julia_object_has_been_scanned)(internal_obj_addr);
-            if has_been_scanned == 0 {
-                ((*UPCALLS).mark_julia_object_as_scanned)(internal_obj_addr);
-                closure.visit_edge(mmtk::vm::edge_shape::SimpleEdge::from_address(slot));
-            }
-        }
-    }
+    closure.visit_edge(JuliaVMEdge::Simple(simple_edge));
 }
 
 // #[inline(always)]
@@ -362,13 +350,6 @@
 // }
 
 #[inline(always)]
-pub fn trace_object_immediately(closure: &mut dyn EdgeVisitor<JuliaVMEdge>, object: ObjectReference) -> ObjectReference {
-    closure.visit_object_immediately(object)
-=======
-    closure.visit_edge(JuliaVMEdge::Simple(simple_edge));
-}
-
-#[inline(always)]
 pub fn process_offset_edge(
     closure: &mut dyn EdgeVisitor<JuliaVMEdge>,
     slot: Address,
@@ -376,7 +357,6 @@
 ) {
     let offset_edge = OffsetEdge::new_with_offset(slot, offset);
     closure.visit_edge(JuliaVMEdge::Offset(offset_edge));
->>>>>>> 38193455
 }
 
 #[inline(always)]
