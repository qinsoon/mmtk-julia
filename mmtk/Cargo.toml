[package]
name = "mmtk-julia"
version = "0.1.0"
authors = ["Eduardo Souza <ledusou@gmail.com>", "Yi Lin <qinsoon@gmail.com>"]
build = "build.rs"
edition = "2018"

# See more keys and their definitions at https://doc.rust-lang.org/cargo/reference/manifest.html

# Metadata for the Julia repository
[package.metadata.julia]
# Our CI matches the following line and extract mmtk/julia. If this line is updated, please check ci yaml files and make sure it works.
julia_repo = "https://github.com/mmtk/julia.git"
<<<<<<< HEAD
julia_version = "97828e0a7febe174fb6f0e569bd07509d977e446"
=======
julia_version = "5cacfa481ccb467a14cdba322c65fd7805d6d8f6"
>>>>>>> 61e29f32

[lib]
crate-type = ["cdylib"]

[build-dependencies]
cc = "*"
built = { version = "*", features = ["git2"] }
bindgen = "*"

[profile.release]
lto = true

[dependencies]
libc = "0.2"
lazy_static = "1.1"
# Be very careful to commit any changes to the following mmtk dependency, as our CI scripts (including mmtk-core CI)
# rely on matching these lines to modify them: e.g. comment out the git dependency and use the local path.
# These changes are safe:
# - change branch
# - change repo name
# But other changes including adding/removing whitespaces in commented lines may break the CI
mmtk = { git = "https://github.com/mmtk/mmtk-core.git", rev = "de10fa4c3bc0a2a5010b9ce04a540c63b14dc214" }
# Uncomment the following to build locally
# mmtk = { path = "../repos/mmtk-core" }
log = {version = "0.4", features = ["max_level_trace", "release_max_level_off"] }
enum-map = ">=2.1"
atomic = "0.4.6"
chrono = "*"
thread-id = "*"
memoffset = "*"

# ykstackmaps = { git = "https://github.com/udesou/ykstackmaps.git", branch = "udesou-master", version = "*" }

[features]
default = ["mmtk/vm_space", "julia_copy_stack", "object_pinning"]

# Plans
nogc = []
immix = []
stickyimmix = ["mmtk/sticky_immix_non_moving_nursery", "mmtk/immix_smaller_block"]
marksweep = []
object_pinning = ["mmtk/object_pinning"]

# This feature disables moving
non_moving = ["mmtk/immix_non_moving", "mmtk/immix_smaller_block"]
julia_copy_stack = []<|MERGE_RESOLUTION|>--- conflicted
+++ resolved
@@ -11,11 +11,7 @@
 [package.metadata.julia]
 # Our CI matches the following line and extract mmtk/julia. If this line is updated, please check ci yaml files and make sure it works.
 julia_repo = "https://github.com/mmtk/julia.git"
-<<<<<<< HEAD
 julia_version = "97828e0a7febe174fb6f0e569bd07509d977e446"
-=======
-julia_version = "5cacfa481ccb467a14cdba322c65fd7805d6d8f6"
->>>>>>> 61e29f32
 
 [lib]
 crate-type = ["cdylib"]
