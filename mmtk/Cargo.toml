[package]
name = "mmtk-julia"
version = "0.1.0"
authors = ["Eduardo Souza <ledusou@gmail.com>"]
edition = "2018"

# See more keys and their definitions at https://doc.rust-lang.org/cargo/reference/manifest.html

# Metadata for the Julia repository
[package.metadata.julia]
# Our CI matches the following line and extract mmtk/julia. If this line is updated, please check ci yaml files and make sure it works.
<<<<<<< HEAD
julia_repo = "https://github.com/qinsoon/julia.git"
julia_version = "11bb7c1beae74dd9b60637ff908f5cbc4a7f1d66"
=======
julia_repo = "https://github.com/mmtk/julia.git"
julia_version = "eb407eb68ea976df72c8e1cd6ec8607ff8d98fa5"
>>>>>>> ff401f9b

[lib]
crate-type = ["staticlib", "rlib", "dylib"]

[build-dependencies]
cc = "*"
built = "*"


[dependencies]
libc = "0.2"
lazy_static = "1.1"
# Be very careful to commit any changes to the following mmtk dependency, as our CI scripts (including mmtk-core CI)
# rely on matching these lines to modify them: e.g. comment out the git dependency and use the local path.
# These changes are safe:
# - change branch
# - change repo name
# But other changes including adding/removing whitespaces in commented lines may break the CI.
<<<<<<< HEAD
mmtk = { git = "https://github.com/qinsoon/mmtk-core.git", rev = "cac02ac22f604d4153b205ef9bf54d03ad9ea00c" }
=======
mmtk = { git = "https://github.com/mmtk/mmtk-core.git", rev = "e309f9351dff9cd0c8f3f590002c6edafd158c82" }
>>>>>>> ff401f9b
# Uncomment the following to build locally
# mmtk = { path = "/home/yilin/Code/mmtk-core" }
log = {version = "0.4", features = ["max_level_trace", "release_max_level_off"] }
enum-map = ">=2.1"
atomic = "0.4.6"
chrono = "*"

# ykstackmaps = { git = "https://github.com/udesou/ykstackmaps.git", branch = "udesou-master", version = "*" }

[features]
default = []
nogc = []
semispace = []
gencopy = []
pageprotect = []
malloc_counted_size = ["mmtk/malloc_counted_size"]
<<<<<<< HEAD
immix = ["malloc_counted_size", "mmtk/immix_non_moving", "mmtk/immix_smaller_block", "mmtk/vm_space", "scan_obj_c"]
stickyimmix = ["malloc_counted_size", "mmtk/immix_non_moving", "mmtk/immix_smaller_block", "mmtk/vm_space", "scan_obj_c"]
=======
immix = ["malloc_counted_size", "mmtk/immix_non_moving", "mmtk/immix_smaller_block", "scan_obj_c", "mmtk/vm_space"]
>>>>>>> ff401f9b
marksweep = ["malloc_counted_size", "scan_obj_c"]
# FIXME update and use rust object scanner as default for immix
scan_obj_c = []<|MERGE_RESOLUTION|>--- conflicted
+++ resolved
@@ -9,13 +9,8 @@
 # Metadata for the Julia repository
 [package.metadata.julia]
 # Our CI matches the following line and extract mmtk/julia. If this line is updated, please check ci yaml files and make sure it works.
-<<<<<<< HEAD
 julia_repo = "https://github.com/qinsoon/julia.git"
-julia_version = "11bb7c1beae74dd9b60637ff908f5cbc4a7f1d66"
-=======
-julia_repo = "https://github.com/mmtk/julia.git"
-julia_version = "eb407eb68ea976df72c8e1cd6ec8607ff8d98fa5"
->>>>>>> ff401f9b
+julia_version = "91dc055c515f5f33d3a1478e11941f7a8bb86624"
 
 [lib]
 crate-type = ["staticlib", "rlib", "dylib"]
@@ -34,11 +29,7 @@
 # - change branch
 # - change repo name
 # But other changes including adding/removing whitespaces in commented lines may break the CI.
-<<<<<<< HEAD
-mmtk = { git = "https://github.com/qinsoon/mmtk-core.git", rev = "cac02ac22f604d4153b205ef9bf54d03ad9ea00c" }
-=======
-mmtk = { git = "https://github.com/mmtk/mmtk-core.git", rev = "e309f9351dff9cd0c8f3f590002c6edafd158c82" }
->>>>>>> ff401f9b
+mmtk = { git = "https://github.com/qinsoon/mmtk-core.git", rev = "b1001db8c12ea4a1c2f97d3635b89fa37f20454d" }
 # Uncomment the following to build locally
 # mmtk = { path = "/home/yilin/Code/mmtk-core" }
 log = {version = "0.4", features = ["max_level_trace", "release_max_level_off"] }
@@ -55,12 +46,8 @@
 gencopy = []
 pageprotect = []
 malloc_counted_size = ["mmtk/malloc_counted_size"]
-<<<<<<< HEAD
 immix = ["malloc_counted_size", "mmtk/immix_non_moving", "mmtk/immix_smaller_block", "mmtk/vm_space", "scan_obj_c"]
 stickyimmix = ["malloc_counted_size", "mmtk/immix_non_moving", "mmtk/immix_smaller_block", "mmtk/vm_space", "scan_obj_c"]
-=======
-immix = ["malloc_counted_size", "mmtk/immix_non_moving", "mmtk/immix_smaller_block", "scan_obj_c", "mmtk/vm_space"]
->>>>>>> ff401f9b
 marksweep = ["malloc_counted_size", "scan_obj_c"]
 # FIXME update and use rust object scanner as default for immix
 scan_obj_c = []