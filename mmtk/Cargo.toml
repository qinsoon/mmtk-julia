--- conflicted
+++ resolved
@@ -29,11 +29,7 @@
 # - change branch
 # - change repo name
 # But other changes including adding/removing whitespaces in commented lines may break the CI.
-<<<<<<< HEAD
-mmtk = { git = "https://github.com/qinsoon/mmtk-core.git", rev = "4b862aee072e3439ff6c336dec2a007525b1149f" }
-=======
-mmtk = { git = "https://github.com/mmtk/mmtk-core.git", rev = "08fd8ab0cfaa240a6e9a401afaec963ec0de8be5" }
->>>>>>> 0b2dceef
+mmtk = { git = "https://github.com/qinsoon/mmtk-core.git", rev = "64dc3de1ca6f66ed3c1852ba49b6a7d550fe7a62" }
 # Uncomment the following to build locally
 # mmtk = { path = "../repos/mmtk-core" }
 log = {version = "0.4", features = ["max_level_trace", "release_max_level_off"] }
