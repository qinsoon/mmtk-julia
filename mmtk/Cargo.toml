[package]
name = "mmtk-julia"
version = "0.1.0"
authors = ["Eduardo Souza <ledusou@gmail.com>", "Yi Lin <qinsoon@gmail.com>"]
build = "build.rs"
edition = "2018"

# See more keys and their definitions at https://doc.rust-lang.org/cargo/reference/manifest.html

# Metadata for the Julia repository
[package.metadata.julia]
# Our CI matches the following line and extract mmtk/julia. If this line is updated, please check ci yaml files and make sure it works.
<<<<<<< HEAD
julia_repo = "https://github.com/qinsoon/julia.git"
julia_version = "1a8cb88b9d5e1137a2857a66aad23d199f00927d"
=======
julia_repo = "https://github.com/mmtk/julia.git"
julia_version = "9f394312deb8a087d56f9dcdf7e61fc9a342a908"
>>>>>>> 1743279d

[lib]
crate-type = ["cdylib"]

[build-dependencies]
cc = "*"
built = { version = "*", features = ["git2"] }
bindgen = "*"

[profile.release]
lto = true

[dependencies]
libc = "0.2"
lazy_static = "1.1"
# Be very careful to commit any changes to the following mmtk dependency, as our CI scripts (including mmtk-core CI)
# rely on matching these lines to modify them: e.g. comment out the git dependency and use the local path.
# These changes are safe:
# - change branch
# - change repo name
# But other changes including adding/removing whitespaces in commented lines may break the CI
mmtk = { git = "https://github.com/mmtk/mmtk-core.git", rev = "de10fa4c3bc0a2a5010b9ce04a540c63b14dc214" }
# Uncomment the following to build locally
# mmtk = { path = "../repos/mmtk-core" }
log = {version = "0.4", features = ["max_level_trace", "release_max_level_off"] }
enum-map = ">=2.1"
atomic = "0.4.6"
chrono = "*"
thread-id = "*"
memoffset = "*"

# ykstackmaps = { git = "https://github.com/udesou/ykstackmaps.git", branch = "udesou-master", version = "*" }

[features]
default = ["mmtk/vm_space", "julia_copy_stack", "object_pinning", "is_mmtk_object"]

# Plans
nogc = []
immix = []
stickyimmix = ["mmtk/sticky_immix_non_moving_nursery", "mmtk/immix_smaller_block"]
marksweep = []
object_pinning = ["mmtk/object_pinning"]
is_mmtk_object = ["mmtk/is_mmtk_object"]

# This feature disables moving
non_moving = ["mmtk/immix_non_moving", "mmtk/immix_smaller_block"]
julia_copy_stack = []<|MERGE_RESOLUTION|>--- conflicted
+++ resolved
@@ -10,13 +10,8 @@
 # Metadata for the Julia repository
 [package.metadata.julia]
 # Our CI matches the following line and extract mmtk/julia. If this line is updated, please check ci yaml files and make sure it works.
-<<<<<<< HEAD
-julia_repo = "https://github.com/qinsoon/julia.git"
-julia_version = "1a8cb88b9d5e1137a2857a66aad23d199f00927d"
-=======
 julia_repo = "https://github.com/mmtk/julia.git"
-julia_version = "9f394312deb8a087d56f9dcdf7e61fc9a342a908"
->>>>>>> 1743279d
+julia_version = "dd0a1c3f2468f13dc8ca89addd1af21ce5715761"
 
 [lib]
 crate-type = ["cdylib"]
