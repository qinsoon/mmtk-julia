--- conflicted
+++ resolved
@@ -9,13 +9,8 @@
 # Metadata for the Julia repository
 [package.metadata.julia]
 # Our CI matches the following line and extract mmtk/julia. If this line is updated, please check ci yaml files and make sure it works.
-<<<<<<< HEAD
 julia_repo = "https://github.com/qinsoon/julia.git"
-julia_version = "05c42ddc757a0aa2b308f4edb2aa01f9c905ca14"
-=======
-julia_repo = "https://github.com/mmtk/julia.git"
-julia_version = "5733c287d803316e6da1771db35e49c767804112"
->>>>>>> 00e0a6d1
+julia_version = "b4726481b28882d481acdd3733cea82e50aed493"
 
 [lib]
 crate-type = ["cdylib"]
@@ -36,11 +31,7 @@
 # - change branch
 # - change repo name
 # But other changes including adding/removing whitespaces in commented lines may break the CI
-<<<<<<< HEAD
-mmtk = { git = "https://github.com/qinsoon/mmtk-core.git", rev = "0e7ad478b8b39397b713b238a6c7904e884729d7" }
-=======
-mmtk = { git = "https://github.com/mmtk/mmtk-core.git", rev = "04a47feb4598b2120598453c2cceec83986c2122" }
->>>>>>> 00e0a6d1
+mmtk = { git = "https://github.com/qinsoon/mmtk-core.git", rev = "c240eb59c2b9adda4959adc79ce98cde40d68a85" }
 # Uncomment the following to build locally
 # mmtk = { path = "../repos/mmtk-core" }
 log = {version = "0.4", features = ["max_level_trace", "release_max_level_off"] }
