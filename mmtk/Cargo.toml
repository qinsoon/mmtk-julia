--- conflicted
+++ resolved
@@ -9,13 +9,8 @@
 # Metadata for the Julia repository
 [package.metadata.julia]
 # Our CI matches the following line and extract mmtk/julia. If this line is updated, please check ci yaml files and make sure it works.
-<<<<<<< HEAD
-julia_repo = "https://github.com/qinsoon/julia.git"
-julia_version = "953583c78ca16383cc5de43e9b342cdcc6696823"
-=======
 julia_repo = "https://github.com/mmtk/julia.git"
 julia_version = "98a66ba3c0925ea21bfe051a191210eeae7df0f2"
->>>>>>> 56915e9f
 
 [lib]
 crate-type = ["staticlib", "rlib", "dylib"]
