--- conflicted
+++ resolved
@@ -10,13 +10,8 @@
 # Metadata for the Julia repository
 [package.metadata.julia]
 # Our CI matches the following line and extract mmtk/julia. If this line is updated, please check ci yaml files and make sure it works.
-<<<<<<< HEAD
 julia_repo = "https://github.com/qinsoon/julia.git"
-julia_version = "240c5d06ed1adf8af764d6cb4ede146034ae9981"
-=======
-julia_repo = "https://github.com/mmtk/julia.git"
-julia_version = "97828e0a7febe174fb6f0e569bd07509d977e446"
->>>>>>> cb27469c
+julia_version = "99042d7291fe6f24565339b67bcff7e70622e9a3"
 
 [lib]
 crate-type = ["cdylib"]
