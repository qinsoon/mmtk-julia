[package]
name = "mmtk-julia"
version = "0.1.0"
authors = ["Eduardo Souza <ledusou@gmail.com>"]
edition = "2018"

# See more keys and their definitions at https://doc.rust-lang.org/cargo/reference/manifest.html

# Metadata for the Julia repository
[package.metadata.julia]
# Our CI matches the following line and extract mmtk/julia. If this line is updated, please check ci yaml files and make sure it works.
julia_repo = "https://github.com/mmtk/julia.git"
julia_version = "5733c287d803316e6da1771db35e49c767804112"

[lib]
crate-type = ["cdylib"]

[build-dependencies]
cc = "*"
built = "*"

[profile.release]
lto = true

[dependencies]
libc = "0.2"
lazy_static = "1.1"
# Be very careful to commit any changes to the following mmtk dependency, as our CI scripts (including mmtk-core CI)
# rely on matching these lines to modify them: e.g. comment out the git dependency and use the local path.
# These changes are safe:
# - change branch
# - change repo name
# But other changes including adding/removing whitespaces in commented lines may break the CI
<<<<<<< HEAD
mmtk = { git = "https://github.com/qinsoon/mmtk-core.git", rev = "eda3e695a03a669f3a7ba34e7e1d4871dbc4f473" }
=======
mmtk = { git = "https://github.com/mmtk/mmtk-core.git", rev = "04a47feb4598b2120598453c2cceec83986c2122" }
>>>>>>> 49977655
# Uncomment the following to build locally
# mmtk = { path = "../repos/mmtk-core" }
log = {version = "0.4", features = ["max_level_trace", "release_max_level_off"] }
enum-map = ">=2.1"
atomic = "0.4.6"
chrono = "*"

# ykstackmaps = { git = "https://github.com/udesou/ykstackmaps.git", branch = "udesou-master", version = "*" }

[features]
default = ["mmtk/vm_space", "julia_copy_stack"]

# Plans
nogc = []
immix = ["non_moving_immix"]
stickyimmix = ["non_moving_immix"]
marksweep = []

# TODO remove this when we properly support moving
non_moving_immix = ["mmtk/immix_non_moving", "mmtk/immix_smaller_block"]
julia_copy_stack = []<|MERGE_RESOLUTION|>--- conflicted
+++ resolved
@@ -31,11 +31,7 @@
 # - change branch
 # - change repo name
 # But other changes including adding/removing whitespaces in commented lines may break the CI
-<<<<<<< HEAD
-mmtk = { git = "https://github.com/qinsoon/mmtk-core.git", rev = "eda3e695a03a669f3a7ba34e7e1d4871dbc4f473" }
-=======
 mmtk = { git = "https://github.com/mmtk/mmtk-core.git", rev = "04a47feb4598b2120598453c2cceec83986c2122" }
->>>>>>> 49977655
 # Uncomment the following to build locally
 # mmtk = { path = "../repos/mmtk-core" }
 log = {version = "0.4", features = ["max_level_trace", "release_max_level_off"] }
