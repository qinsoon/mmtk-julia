[package]
name = "mmtk-julia"
version = "0.1.0"
authors = ["Eduardo Souza <ledusou@gmail.com>"]
edition = "2018"

# See more keys and their definitions at https://doc.rust-lang.org/cargo/reference/manifest.html

# Metadata for the Julia repository
[package.metadata.julia]
# Our CI matches the following line and extract mmtk/julia. If this line is updated, please check ci yaml files and make sure it works.
<<<<<<< HEAD
julia_repo = "https://github.com/qinsoon/julia.git"
julia_version = "fd3409a7fe53de0ca228c05d74bf66bab1a0747c"
=======
julia_repo = "https://github.com/mmtk/julia.git"
julia_version = "81bda9cc0c936ba1ec7bbfee5e6a05bee7b45b2d"
>>>>>>> ee0b3c3a

[lib]
crate-type = ["cdylib"]

[build-dependencies]
cc = "*"
built = "*"

[profile.release]
lto = true

[dependencies]
libc = "0.2"
lazy_static = "1.1"
# Be very careful to commit any changes to the following mmtk dependency, as our CI scripts (including mmtk-core CI)
# rely on matching these lines to modify them: e.g. comment out the git dependency and use the local path.
# These changes are safe:
# - change branch
# - change repo name
# But other changes including adding/removing whitespaces in commented lines may break the CI
mmtk = { git = "https://github.com/mmtk/mmtk-core.git", rev = "47ee126f91f25b911498b3d49c35f672f5e935f9" }
# Uncomment the following to build locally
# mmtk = { path = "../repos/mmtk-core" }
log = {version = "0.4", features = ["max_level_trace", "release_max_level_off"] }
enum-map = ">=2.1"
atomic = "0.4.6"
chrono = "*"

# ykstackmaps = { git = "https://github.com/udesou/ykstackmaps.git", branch = "udesou-master", version = "*" }

[features]
default = ["scan_obj_c", "mmtk/vm_space"]

# Plans
nogc = []
immix = ["non_moving_immix"]
stickyimmix = ["non_moving_immix"]
marksweep = []

# TODO remove this when we properly support moving
non_moving_immix = ["mmtk/immix_non_moving", "mmtk/immix_smaller_block"]

# FIXME update and use rust object scanner as default for immix
scan_obj_c = []<|MERGE_RESOLUTION|>--- conflicted
+++ resolved
@@ -9,13 +9,8 @@
 # Metadata for the Julia repository
 [package.metadata.julia]
 # Our CI matches the following line and extract mmtk/julia. If this line is updated, please check ci yaml files and make sure it works.
-<<<<<<< HEAD
-julia_repo = "https://github.com/qinsoon/julia.git"
-julia_version = "fd3409a7fe53de0ca228c05d74bf66bab1a0747c"
-=======
 julia_repo = "https://github.com/mmtk/julia.git"
-julia_version = "81bda9cc0c936ba1ec7bbfee5e6a05bee7b45b2d"
->>>>>>> ee0b3c3a
+julia_version = "f690aa3a5621bfa1d6a07f911818f203d3f8d650"
 
 [lib]
 crate-type = ["cdylib"]
