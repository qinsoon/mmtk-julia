--- conflicted
+++ resolved
@@ -13,23 +13,8 @@
     return mutator;
 }
 
-<<<<<<< HEAD
-int mutator_cursor = 0;
-
-void reset_mutator_count() {
-    mutator_cursor = 0;
-}
-
-int get_next_julia_mutator() {
-    return mutator_cursor++;
-}
-
 extern void mmtk_start_spawned_worker_thread(void*, void*);
 extern void mmtk_start_spawned_controller_thread(void*, void*);
-=======
-extern void start_spawned_worker_thread(void*, void*);
-extern void start_spawned_controller_thread(void*, void*);
->>>>>>> 936a9aa0
 
 struct thread_args {
     void* tls;
